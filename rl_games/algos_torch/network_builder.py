from rl_games.common import object_factory
from rl_games.algos_torch import torch_ext

import torch
import torch.nn as nn
import torch.nn.functional as F
import torch.optim as optim

import math
import numpy as np
from rl_games.algos_torch.d2rl import D2RLNet
from rl_games.algos_torch.sac_helper import  SquashedNormal
from rl_games.common.layers.recurrent import  GRUWithDones, LSTMWithDones


def _create_initializer(func, **kwargs):
    return lambda v : func(v, **kwargs)

class NetworkBuilder:
    def __init__(self, **kwargs):
        pass

    def load(self, params):
        pass

    def build(self, name, **kwargs):
        pass

    def __call__(self, name, **kwargs):
        return self.build(name, **kwargs)

    class BaseNetwork(nn.Module):
        def __init__(self, **kwargs):
            nn.Module.__init__(self, **kwargs)

            self.activations_factory = object_factory.ObjectFactory()
            self.activations_factory.register_builder('relu', lambda **kwargs : nn.ReLU(**kwargs))
            self.activations_factory.register_builder('tanh', lambda **kwargs : nn.Tanh(**kwargs))
            self.activations_factory.register_builder('sigmoid', lambda **kwargs : nn.Sigmoid(**kwargs))
            self.activations_factory.register_builder('elu', lambda  **kwargs : nn.ELU(**kwargs))
            self.activations_factory.register_builder('selu', lambda **kwargs : nn.SELU(**kwargs))
            self.activations_factory.register_builder('swish', lambda **kwargs : nn.SiLU(**kwargs))
            self.activations_factory.register_builder('gelu', lambda **kwargs: nn.GELU(**kwargs))
            self.activations_factory.register_builder('softplus', lambda **kwargs : nn.Softplus(**kwargs))
            self.activations_factory.register_builder('None', lambda **kwargs : nn.Identity())

            self.init_factory = object_factory.ObjectFactory()
            #self.init_factory.register_builder('normc_initializer', lambda **kwargs : normc_initializer(**kwargs))
            self.init_factory.register_builder('const_initializer', lambda **kwargs : _create_initializer(nn.init.constant_,**kwargs))
            self.init_factory.register_builder('orthogonal_initializer', lambda **kwargs : _create_initializer(nn.init.orthogonal_,**kwargs))
            self.init_factory.register_builder('glorot_normal_initializer', lambda **kwargs : _create_initializer(nn.init.xavier_normal_,**kwargs))
            self.init_factory.register_builder('glorot_uniform_initializer', lambda **kwargs : _create_initializer(nn.init.xavier_uniform_,**kwargs))
            self.init_factory.register_builder('variance_scaling_initializer', lambda **kwargs : _create_initializer(torch_ext.variance_scaling_initializer,**kwargs))
            self.init_factory.register_builder('random_uniform_initializer', lambda **kwargs : _create_initializer(nn.init.uniform_,**kwargs))
            self.init_factory.register_builder('kaiming_normal', lambda **kwargs : _create_initializer(nn.init.kaiming_normal_,**kwargs))
            self.init_factory.register_builder('orthogonal', lambda **kwargs : _create_initializer(nn.init.orthogonal_,**kwargs))
            self.init_factory.register_builder('default', lambda **kwargs : nn.Identity() )

        def is_separate_critic(self):
            return False

        def is_rnn(self):
            return False

        def get_default_rnn_state(self):
            return None

        def _calc_input_size(self, input_shape,cnn_layers=None):
            if cnn_layers is None:
                assert(len(input_shape) == 1)
                return input_shape[0]
            else:
                return nn.Sequential(*cnn_layers)(torch.rand(1, *(input_shape))).flatten(1).data.size(1)

        def _noisy_dense(self, inputs, units):
            return layers.NoisyFactorizedLinear(inputs, units)

        def _build_rnn(self, name, input, units, layers):
            if name == 'identity':
                return torch_ext.IdentityRNN(input, units)
            if name == 'lstm':
                return LSTMWithDones(input_size=input, hidden_size=units, num_layers=layers)
            if name == 'gru':
                return GRUWithDones(input_size=input, hidden_size=units, num_layers=layers)

        def _build_sequential_mlp(self, 
        input_size, 
        units, 
        activation,
        dense_func,
        norm_only_first_layer=False, 
        norm_func_name = None):
            print('build mlp:', input_size)
            in_size = input_size
            layers = []
            need_norm = True
            for unit in units:
                layers.append(dense_func(in_size, unit))
                layers.append(self.activations_factory.create(activation))

                if not need_norm:
                    continue
                if norm_only_first_layer and norm_func_name is not None:
                   need_norm = False 
                if norm_func_name == 'layer_norm':
                    layers.append(torch.nn.LayerNorm(unit))
                elif norm_func_name == 'batch_norm':
                    layers.append(torch.nn.BatchNorm1d(unit))
                in_size = unit

            return nn.Sequential(*layers)

        def _build_mlp(self, 
        input_size, 
        units, 
        activation,
        dense_func, 
        norm_only_first_layer=False,
        norm_func_name = None,
        d2rl=False):
            if d2rl:
                act_layers = [self.activations_factory.create(activation) for i in range(len(units))]
                return D2RLNet(input_size, units, act_layers, norm_func_name)
            else:
                return self._build_sequential_mlp(input_size, units, activation, dense_func, norm_func_name = None,)

        def _build_conv(self, ctype, **kwargs):
            print('conv_name:', ctype)

            if ctype == 'conv2d':
                return self._build_cnn2d(**kwargs)
            if ctype == 'coord_conv2d':
                return self._build_cnn2d(conv_func=torch_ext.CoordConv2d, **kwargs)
            if ctype == 'conv1d':
                return self._build_cnn1d(**kwargs)

        def _build_cnn2d(self, input_shape, convs, activation, conv_func=torch.nn.Conv2d, norm_func_name=None):
            in_channels = input_shape[0]
            layers = []
            for conv in convs:
                layers.append(conv_func(in_channels=in_channels, 
                out_channels=conv['filters'], 
                kernel_size=conv['kernel_size'], 
                stride=conv['strides'], padding=conv['padding']))
                conv_func=torch.nn.Conv2d
                act = self.activations_factory.create(activation)
                layers.append(act)
                in_channels = conv['filters']
                if norm_func_name == 'layer_norm':
                    layers.append(torch_ext.LayerNorm2d(in_channels))
                elif norm_func_name == 'batch_norm':
                    layers.append(torch.nn.BatchNorm2d(in_channels))  
            return nn.Sequential(*layers)

        def _build_cnn1d(self, input_shape, convs, activation, norm_func_name=None):
            print('conv1d input shape:', input_shape)
            in_channels = input_shape[0]
            layers = []
            for conv in convs:
                layers.append(torch.nn.Conv1d(in_channels, conv['filters'], conv['kernel_size'], conv['strides'], conv['padding']))
                act = self.activations_factory.create(activation)
                layers.append(act)
                in_channels = conv['filters']
                if norm_func_name == 'layer_norm':
                    layers.append(torch.nn.LayerNorm(in_channels))
                elif norm_func_name == 'batch_norm':
                    layers.append(torch.nn.BatchNorm2d(in_channels))  
            return nn.Sequential(*layers)


class A2CBuilder(NetworkBuilder):
    def __init__(self, **kwargs):
        NetworkBuilder.__init__(self)

    def load(self, params):
        self.params = params

    class Network(NetworkBuilder.BaseNetwork):
        def __init__(self, params, **kwargs):
            actions_num = kwargs.pop('actions_num')
            input_shape = kwargs.pop('input_shape')
            self.value_size = kwargs.pop('value_size', 1)
            self.num_seqs = kwargs.pop('num_seqs', 1)
            NetworkBuilder.BaseNetwork.__init__(self)
            self.load(params)
            self.actor_cnn = nn.Sequential()
            self.critic_cnn = nn.Sequential()
            self.actor_mlp = nn.Sequential()
            self.critic_mlp = nn.Sequential()

            if self.has_cnn:
                if self.permute_input:
                    input_shape = torch_ext.shape_whc_to_cwh(input_shape)
                cnn_args = {
                    'ctype' : self.cnn['type'], 
                    'input_shape' : input_shape, 
                    'convs' :self.cnn['convs'], 
                    'activation' : self.cnn['activation'], 
                    'norm_func_name' : self.normalization,
                }
                self.actor_cnn = self._build_conv(**cnn_args)

                if self.separate:
                    self.critic_cnn = self._build_conv( **cnn_args)

            mlp_input_shape = self._calc_input_size(input_shape, self.actor_cnn)

            in_mlp_shape = mlp_input_shape
            if len(self.units) == 0:
                out_size = mlp_input_shape
            else:
                out_size = self.units[-1]

            if self.has_rnn:
                if not self.is_rnn_before_mlp:
                    rnn_in_size = out_size
                    out_size = self.rnn_units
                    if self.rnn_concat_input:
                        rnn_in_size += in_mlp_shape
                else:
                    rnn_in_size =  in_mlp_shape
                    in_mlp_shape = self.rnn_units

                if self.separate:
                    self.a_rnn = self._build_rnn(self.rnn_name, rnn_in_size, self.rnn_units, self.rnn_layers)
                    self.c_rnn = self._build_rnn(self.rnn_name, rnn_in_size, self.rnn_units, self.rnn_layers)
                    if self.rnn_ln:
                        self.a_layer_norm = torch.nn.LayerNorm(self.rnn_units)
                        self.c_layer_norm = torch.nn.LayerNorm(self.rnn_units)
                else:
                    self.rnn = self._build_rnn(self.rnn_name, rnn_in_size, self.rnn_units, self.rnn_layers)
                    if self.rnn_ln:
                        self.layer_norm = torch.nn.LayerNorm(self.rnn_units)

            mlp_args = {
                'input_size' : in_mlp_shape, 
                'units' : self.units, 
                'activation' : self.activation, 
                'norm_func_name' : self.normalization,
                'dense_func' : torch.nn.Linear,
                'd2rl' : self.is_d2rl,
                'norm_only_first_layer' : self.norm_only_first_layer
            }
            self.actor_mlp = self._build_mlp(**mlp_args)
            if self.separate:
                self.critic_mlp = self._build_mlp(**mlp_args)

            self.value = torch.nn.Linear(out_size, self.value_size)
            self.value_act = self.activations_factory.create(self.value_activation)

            if self.is_discrete:
                self.logits = torch.nn.Linear(out_size, actions_num)
            '''
                for multidiscrete actions num is a tuple
            '''
            if self.is_multi_discrete:
                self.logits = torch.nn.ModuleList([torch.nn.Linear(out_size, num) for num in actions_num])
            if self.is_continuous:
                self.mu = torch.nn.Linear(out_size, actions_num)
                self.mu_act = self.activations_factory.create(self.space_config['mu_activation']) 
                mu_init = self.init_factory.create(**self.space_config['mu_init'])
                self.sigma_act = self.activations_factory.create(self.space_config['sigma_activation']) 
                sigma_init = self.init_factory.create(**self.space_config['sigma_init'])

                if self.fixed_sigma:
                    self.sigma = nn.Parameter(torch.zeros(actions_num, requires_grad=True, dtype=torch.float32), requires_grad=True)
                else:
                    self.sigma = torch.nn.Linear(out_size, actions_num)

            mlp_init = self.init_factory.create(**self.initializer)
            if self.has_cnn:
                cnn_init = self.init_factory.create(**self.cnn['initializer'])

            for m in self.modules():         
                if isinstance(m, nn.Conv2d) or isinstance(m, nn.Conv1d):
                    cnn_init(m.weight)
                    if getattr(m, "bias", None) is not None:
                        torch.nn.init.zeros_(m.bias)
                if isinstance(m, nn.Linear):
                    mlp_init(m.weight)
                    if getattr(m, "bias", None) is not None:
                        torch.nn.init.zeros_(m.bias)    

            if self.is_continuous:
                mu_init(self.mu.weight)
                if self.fixed_sigma:
                    sigma_init(self.sigma)
                else:
                    sigma_init(self.sigma.weight)  

        def forward(self, obs_dict):
            obs = obs_dict['obs']
            states = obs_dict.get('rnn_states', None)
            seq_length = obs_dict.get('seq_length', 1)
            dones = obs_dict.get('dones', None)
            bptt_len = obs_dict.get('bptt_len', 0)
            if self.has_cnn:
                # for obs shape 4
                # input expected shape (B, W, H, C)
                # convert to (B, C, W, H)
                if self.permute_input and len(obs.shape) == 4:
                    obs = obs.permute((0, 3, 1, 2))

            if self.separate:
                a_out = c_out = obs
                a_out = self.actor_cnn(a_out)
                a_out = a_out.contiguous().view(a_out.size(0), -1)

                c_out = self.critic_cnn(c_out)
                c_out = c_out.contiguous().view(c_out.size(0), -1)                    

                if self.has_rnn:
                    if not self.is_rnn_before_mlp:
                        a_out_in = a_out
                        c_out_in = c_out
                        a_out = self.actor_mlp(a_out_in)
                        c_out = self.critic_mlp(c_out_in)

                        if self.rnn_concat_input:
                            a_out = torch.cat([a_out, a_out_in], dim=1)
                            c_out = torch.cat([c_out, c_out_in], dim=1)

                    batch_size = a_out.size()[0]
                    num_seqs = batch_size // seq_length
                    a_out = a_out.reshape(num_seqs, seq_length, -1)
                    c_out = c_out.reshape(num_seqs, seq_length, -1)

                    a_out = a_out.transpose(0,1)
                    c_out = c_out.transpose(0,1)
                    if dones is not None:
                        dones = dones.reshape(num_seqs, seq_length, -1)
                        dones = dones.transpose(0,1)

                    if len(states) == 2:
                        a_states = states[0]
                        c_states = states[1]
                    else:
                        a_states = states[:2]
                        c_states = states[2:]                        
                    a_out, a_states = self.a_rnn(a_out, a_states, dones, bptt_len)
                    c_out, c_states = self.c_rnn(c_out, c_states, dones, bptt_len)

                    a_out = a_out.transpose(0,1)
                    c_out = c_out.transpose(0,1)
                    a_out = a_out.contiguous().reshape(a_out.size()[0] * a_out.size()[1], -1)
                    c_out = c_out.contiguous().reshape(c_out.size()[0] * c_out.size()[1], -1)

                    if self.rnn_ln:
                        a_out = self.a_layer_norm(a_out)
                        c_out = self.c_layer_norm(c_out)
                    if type(a_states) is not tuple:
                        a_states = (a_states,)
                        c_states = (c_states,)
                    states = a_states + c_states

                    if self.is_rnn_before_mlp:
                        a_out = self.actor_mlp(a_out)
                        c_out = self.critic_mlp(c_out)
                else:
                    a_out = self.actor_mlp(a_out)
                    c_out = self.critic_mlp(c_out)

                value = self.value_act(self.value(c_out))

                if self.is_discrete:
                    logits = self.logits(a_out)
                    return logits, value, states

                if self.is_multi_discrete:
                    logits = [logit(a_out) for logit in self.logits]
                    return logits, value, states

                if self.is_continuous:
                    mu = self.mu_act(self.mu(a_out))
                    if self.fixed_sigma:
                        sigma = mu * 0.0 + self.sigma_act(self.sigma)
                    else:
                        sigma = self.sigma_act(self.sigma(a_out))

                    return mu, sigma, value, states
            else:
                out = obs
                out = self.actor_cnn(out)
                out = out.flatten(1)                

                if self.has_rnn:
                    out_in = out
                    if not self.is_rnn_before_mlp:
                        out_in = out
                        out = self.actor_mlp(out)
                        if self.rnn_concat_input:
                            out = torch.cat([out, out_in], dim=1)

                    batch_size = out.size()[0]
                    num_seqs = batch_size // seq_length
                    out = out.reshape(num_seqs, seq_length, -1)

                    if len(states) == 1:
                        states = states[0]

                    out = out.transpose(0, 1)
                    if dones is not None:
                        dones = dones.reshape(num_seqs, seq_length, -1)
                        dones = dones.transpose(0, 1)
                    out, states = self.rnn(out, states, dones, bptt_len)
                    out = out.transpose(0, 1)
                    out = out.contiguous().reshape(out.size()[0] * out.size()[1], -1)

                    if self.rnn_ln:
                        out = self.layer_norm(out)
                    if self.is_rnn_before_mlp:
                        out = self.actor_mlp(out)
                    if type(states) is not tuple:
                        states = (states,)
                else:
                    out = self.actor_mlp(out)
                value = self.value_act(self.value(out))

                if self.central_value:
                    return value, states

                if self.is_discrete:
                    logits = self.logits(out)
                    return logits, value, states
                if self.is_multi_discrete:
                    logits = [logit(out) for logit in self.logits]
                    return logits, value, states
                if self.is_continuous:
                    mu = self.mu_act(self.mu(out))
                    if self.fixed_sigma:
                        sigma = self.sigma_act(self.sigma)
                    else:
                        sigma = self.sigma_act(self.sigma(out))
                    return mu, mu*0 + sigma, value, states

        def is_separate_critic(self):
            return self.separate

        def is_rnn(self):
            return self.has_rnn

        def get_default_rnn_state(self):
            if not self.has_rnn:
                return None
            num_layers = self.rnn_layers
            if self.rnn_name == 'identity':
                rnn_units = 1
            else:
                rnn_units = self.rnn_units
            if self.rnn_name == 'lstm':
                if self.separate:
                    return (torch.zeros((num_layers, self.num_seqs, rnn_units)), 
                            torch.zeros((num_layers, self.num_seqs, rnn_units)),
                            torch.zeros((num_layers, self.num_seqs, rnn_units)), 
                            torch.zeros((num_layers, self.num_seqs, rnn_units)))
                else:
                    return (torch.zeros((num_layers, self.num_seqs, rnn_units)), 
                            torch.zeros((num_layers, self.num_seqs, rnn_units)))
            else:
                if self.separate:
                    return (torch.zeros((num_layers, self.num_seqs, rnn_units)), 
                            torch.zeros((num_layers, self.num_seqs, rnn_units)))
                else:
                    return (torch.zeros((num_layers, self.num_seqs, rnn_units)),)                

        def load(self, params):
            self.separate = params.get('separate', False)
            self.units = params['mlp']['units']
            self.activation = params['mlp']['activation']
            self.initializer = params['mlp']['initializer']
            self.is_d2rl = params['mlp'].get('d2rl', False)
            self.norm_only_first_layer = params['mlp'].get('norm_only_first_layer', False)
            self.value_activation = params.get('value_activation', 'None')
            self.normalization = params.get('normalization', None)
            self.has_rnn = 'rnn' in params
            self.has_space = 'space' in params
            self.central_value = params.get('central_value', False)
            self.joint_obs_actions_config = params.get('joint_obs_actions', None)

            if self.has_space:
                self.is_multi_discrete = 'multi_discrete'in params['space']
                self.is_discrete = 'discrete' in params['space']
                self.is_continuous = 'continuous'in params['space']
                if self.is_continuous:
                    self.space_config = params['space']['continuous']
                    self.fixed_sigma = self.space_config['fixed_sigma']
                elif self.is_discrete:
                    self.space_config = params['space']['discrete']
                elif self.is_multi_discrete:
                    self.space_config = params['space']['multi_discrete']
            else:
                self.is_discrete = False
                self.is_continuous = False
                self.is_multi_discrete = False

            if self.has_rnn:
                self.rnn_units = params['rnn']['units']
                self.rnn_layers = params['rnn']['layers']
                self.rnn_name = params['rnn']['name']
                self.rnn_ln = params['rnn'].get('layer_norm', False)
                self.is_rnn_before_mlp = params['rnn'].get('before_mlp', False)
                self.rnn_concat_input = params['rnn'].get('concat_input', False)

            if 'cnn' in params:
                self.has_cnn = True
                self.cnn = params['cnn']
                self.permute_input = self.cnn.get('permute_input', True)
            else:
                self.has_cnn = False

    def build(self, name, **kwargs):
        net = A2CBuilder.Network(self.params, **kwargs)
        return net


class Conv2dAuto(nn.Conv2d):
    def __init__(self, *args, **kwargs):
        super().__init__(*args, **kwargs)
        self.padding =  (self.kernel_size[0] // 2, self.kernel_size[1] // 2) # dynamic add padding based on the kernel_size


class ConvBlock(nn.Module):
    def __init__(self, in_channels, out_channels, use_bn=False):
        super().__init__()
        self.use_bn = use_bn
        self.conv = Conv2dAuto(in_channels=in_channels, out_channels=out_channels, kernel_size=3, stride=1, bias=not use_bn)
        if use_bn:
            self.bn = nn.BatchNorm2d(out_channels)

    def forward(self, x):
        x = self.conv(x)
        if self.use_bn:
            x = self.bn(x)
        return x


class ResidualBlock(nn.Module):
    def __init__(self, channels, activation='relu', use_bn=False, use_zero_init=False, use_attention=False):
        super().__init__()
        self.use_zero_init=use_zero_init
        self.use_attention = use_attention
        if use_zero_init:
            self.alpha = nn.Parameter(torch.zeros(1))
        self.activation = activation
        self.conv1 = ConvBlock(channels, channels, use_bn)
        self.conv2 = ConvBlock(channels, channels, use_bn)
        self.activate1 = nn.ReLU()
        self.activate2 = nn.ReLU()
        if use_attention:
            self.ca = ChannelAttention(channels)
            self.sa = SpatialAttention()

    def forward(self, x):
        residual = x
        x = self.activate1(x)
        x = self.conv1(x)
        x = self.activate2(x)
        x = self.conv2(x)
        if self.use_attention:
            x = self.ca(x) * x
            x = self.sa(x) * x
        if self.use_zero_init:
            x = x * self.alpha + residual
        else:
            x = x + residual
        return x


class ImpalaSequential(nn.Module):
    def __init__(self, in_channels, out_channels, activation='relu', use_bn=False, use_zero_init=False):
        super().__init__()    
        self.conv = ConvBlock(in_channels, out_channels, use_bn)
        self.max_pool = nn.MaxPool2d(kernel_size=3, stride=2, padding=1)
        self.res_block1 = ResidualBlock(out_channels, activation=activation, use_bn=use_bn, use_zero_init=use_zero_init)
        self.res_block2 = ResidualBlock(out_channels, activation=activation, use_bn=use_bn, use_zero_init=use_zero_init)

    def forward(self, x):
        x = self.conv(x)
        x = self.max_pool(x)
        x = self.res_block1(x)
        x = self.res_block2(x)
        return x

class A2CResnetBuilder(NetworkBuilder):
    def __init__(self, **kwargs):
        NetworkBuilder.__init__(self)

    def load(self, params):
        self.params = params

    class Network(NetworkBuilder.BaseNetwork):
        def __init__(self, params, **kwargs):
            self.actions_num = actions_num = kwargs.pop('actions_num')
            input_shape = kwargs.pop('input_shape')
<<<<<<< HEAD
            input_shape = torch_ext.shape_whc_to_cwh(input_shape)
            self.num_seqs = kwargs.pop('num_seqs', 1)
=======
            if type(input_shape) is dict:
                input_shape = input_shape['observation']
            self.num_seqs = num_seqs = kwargs.pop('num_seqs', 1)
>>>>>>> 758ac4fc
            self.value_size = kwargs.pop('value_size', 1)

            NetworkBuilder.BaseNetwork.__init__(self)
            self.load(params)
<<<<<<< HEAD
=======
            if self.permute_input:
                input_shape = torch_ext.shape_whc_to_cwh(input_shape)
>>>>>>> 758ac4fc

            self.cnn = self._build_impala(input_shape, self.conv_depths)
            mlp_input_shape = self._calc_input_size(input_shape, self.cnn)

            in_mlp_shape = mlp_input_shape
<<<<<<< HEAD
    
=======

>>>>>>> 758ac4fc
            if len(self.units) == 0:
                out_size = mlp_input_shape
            else:
                out_size = self.units[-1]

            if self.has_rnn:
                if not self.is_rnn_before_mlp:
                    rnn_in_size =  out_size
                    out_size = self.rnn_units
                else:
                    rnn_in_size =  in_mlp_shape
                    in_mlp_shape = self.rnn_units
                if self.require_rewards:
                    rnn_in_size += 1
                if self.require_last_actions:
                    rnn_in_size += actions_num
                self.rnn = self._build_rnn(self.rnn_name, rnn_in_size, self.rnn_units, self.rnn_layers)
                #self.layer_norm = torch.nn.LayerNorm(self.rnn_units)
<<<<<<< HEAD
         
=======

>>>>>>> 758ac4fc
            mlp_args = {
                'input_size' : in_mlp_shape, 
                'units' :self.units, 
                'activation' : self.activation, 
                'norm_func_name' : self.normalization,
                'dense_func' : torch.nn.Linear
            }

            self.mlp = self._build_mlp(**mlp_args)

            self.value = torch.nn.Linear(out_size, self.value_size)
            self.value_act = self.activations_factory.create(self.value_activation)
            self.flatten_act = self.activations_factory.create(self.activation) 
            if self.is_discrete:
                self.logits = torch.nn.Linear(out_size, actions_num)
            if self.is_continuous:
                self.mu = torch.nn.Linear(out_size, actions_num)
                self.mu_act = self.activations_factory.create(self.space_config['mu_activation'])
                mu_init = self.init_factory.create(**self.space_config['mu_init'])
                self.sigma_act = self.activations_factory.create(self.space_config['sigma_activation'])
                sigma_init = self.init_factory.create(**self.space_config['sigma_init'])

                if self.fixed_sigma:
                    self.sigma = nn.Parameter(torch.zeros(actions_num, requires_grad=True, dtype=torch.float32), requires_grad=True)
                else:
                    self.sigma = torch.nn.Linear(out_size, actions_num)

            mlp_init = self.init_factory.create(**self.initializer)

            for m in self.modules():
                if isinstance(m, nn.Conv2d):
                    nn.init.kaiming_normal_(m.weight, mode='fan_out', nonlinearity='relu')
                    #nn.init.xavier_uniform_(m.weight, gain=nn.init.calculate_gain('relu'))
            for m in self.mlp:
                if isinstance(m, nn.Linear):    
                    mlp_init(m.weight)

            if self.is_discrete:
                mlp_init(self.logits.weight)
            if self.is_continuous:
                mu_init(self.mu.weight)
                if self.fixed_sigma:
                    sigma_init(self.sigma)
                else:
                    sigma_init(self.sigma.weight)

            mlp_init(self.value.weight)

        def forward(self, obs_dict):
            if self.require_rewards or self.require_last_actions:
                obs = obs_dict['obs']['observation']
                reward = obs_dict['obs']['reward']
                last_action = obs_dict['obs']['last_action']
                if self.is_discrete:
                    last_action = torch.nn.functional.one_hot(last_action.long(), num_classes=self.actions_num)
            else:
                obs = obs_dict['obs']
            if self.permute_input:
                obs = obs.permute((0, 3, 1, 2))

            dones = obs_dict.get('dones', None)
            bptt_len = obs_dict.get('bptt_len', 0)
            states = obs_dict.get('rnn_states', None)
            seq_length = obs_dict.get('seq_length', 1)
            out = obs
            out = self.cnn(out)
            out = out.flatten(1)         
            out = self.flatten_act(out)

            if self.has_rnn:
                out_in = out
                if not self.is_rnn_before_mlp:
                    out_in = out
                    out = self.mlp(out)

                obs_list = [out]
                if self.require_rewards:
                    obs_list.append(reward.unsqueeze(1))
                if self.require_last_actions:
                    obs_list.append(last_action)
                out = torch.cat(obs_list, dim=1)
                batch_size = out.size()[0]
                num_seqs = batch_size // seq_length
                out = out.reshape(num_seqs, seq_length, -1)

                if len(states) == 1:
                    states = states[0]

                out = out.transpose(0, 1)
                if dones is not None:
                    dones = dones.reshape(num_seqs, seq_length, -1)
                    dones = dones.transpose(0, 1)
                out, states = self.rnn(out, states, dones, bptt_len)
                out = out.transpose(0, 1)
                out = out.contiguous().reshape(out.size()[0] * out.size()[1], -1)

                if self.rnn_ln:
                    out = self.layer_norm(out)
                if self.is_rnn_before_mlp:
                    out = self.mlp(out)
                if type(states) is not tuple:
                    states = (states,)
            else:
                out = self.mlp(out)

            value = self.value_act(self.value(out))

            if self.is_discrete:
                logits = self.logits(out)
                return logits, value, states

            if self.is_continuous:
                mu = self.mu_act(self.mu(out))
                if self.fixed_sigma:
                    sigma = self.sigma_act(self.sigma)
                else:
                    sigma = self.sigma_act(self.sigma(out))
                return mu, mu*0 + sigma, value, states

        def load(self, params):
            self.separate = False
            self.units = params['mlp']['units']
            self.activation = params['mlp']['activation']
            self.initializer = params['mlp']['initializer']
            self.is_discrete = 'discrete' in params['space']
            self.is_continuous = 'continuous' in params['space']
            self.is_multi_discrete = 'multi_discrete'in params['space']
            self.value_activation = params.get('value_activation', 'None')
            self.normalization = params.get('normalization', None)
            if self.is_continuous:
                self.space_config = params['space']['continuous']
                self.fixed_sigma = self.space_config['fixed_sigma']
            elif self.is_discrete:
                self.space_config = params['space']['discrete']
            elif self.is_multi_discrete:
                self.space_config = params['space']['multi_discrete']    
            self.has_rnn = 'rnn' in params
            if self.has_rnn:
                self.rnn_units = params['rnn']['units']
                self.rnn_layers = params['rnn']['layers']
                self.rnn_name = params['rnn']['name']
                self.is_rnn_before_mlp = params['rnn'].get('before_mlp', False)
                self.rnn_ln = params['rnn'].get('layer_norm', False)
            self.has_cnn = True
            self.permute_input = params['cnn'].get('permute_input', True)
            self.conv_depths = params['cnn']['conv_depths']
            self.require_rewards = params.get('require_rewards')
            self.require_last_actions = params.get('require_last_actions')

        def _build_impala(self, input_shape, depths):
            in_channels = input_shape[0]
            layers = nn.ModuleList()    
            for d in depths:
                layers.append(ImpalaSequential(in_channels, d))
                in_channels = d
            return nn.Sequential(*layers)

        def is_separate_critic(self):
            return False

        def is_rnn(self):
            return self.has_rnn

        def get_default_rnn_state(self):
            num_layers = self.rnn_layers
            if self.rnn_name == 'lstm':
                return (torch.zeros((num_layers, self.num_seqs, self.rnn_units)), 
                            torch.zeros((num_layers, self.num_seqs, self.rnn_units)))
            else:
                return (torch.zeros((num_layers, self.num_seqs, self.rnn_units)))                

    def build(self, name, **kwargs):
        net = A2CResnetBuilder.Network(self.params, **kwargs)
        return net


class DiagGaussianActor(NetworkBuilder.BaseNetwork):
    """torch.distributions implementation of an diagonal Gaussian policy."""
    def __init__(self, output_dim, log_std_bounds, **mlp_args):
        super().__init__()

        self.log_std_bounds = log_std_bounds

        self.trunk = self._build_mlp(**mlp_args)
        last_layer = list(self.trunk.children())[-2].out_features
        self.trunk = nn.Sequential(*list(self.trunk.children()), nn.Linear(last_layer, output_dim))

    def forward(self, obs):
        mu, log_std = self.trunk(obs).chunk(2, dim=-1)

        # constrain log_std inside [log_std_min, log_std_max]
        #log_std = torch.tanh(log_std)
        log_std_min, log_std_max = self.log_std_bounds
        log_std = torch.clamp(log_std, log_std_min, log_std_max)
        #log_std = log_std_min + 0.5 * (log_std_max - log_std_min) * (log_std + 1)

        std = log_std.exp()

        # TODO: Refactor

        dist = SquashedNormal(mu, std)
        # Modify to only return mu and std
        return dist


class DoubleQCritic(NetworkBuilder.BaseNetwork):
    """Critic network, employes double Q-learning."""
    def __init__(self, output_dim, **mlp_args):
        super().__init__()

        self.Q1 = self._build_mlp(**mlp_args)
        last_layer = list(self.Q1.children())[-2].out_features
        self.Q1 = nn.Sequential(*list(self.Q1.children()), nn.Linear(last_layer, output_dim))

        self.Q2 = self._build_mlp(**mlp_args)
        last_layer = list(self.Q2.children())[-2].out_features
        self.Q2 = nn.Sequential(*list(self.Q2.children()), nn.Linear(last_layer, output_dim))

    def forward(self, obs, action):
        assert obs.size(0) == action.size(0)

        obs_action = torch.cat([obs, action], dim=-1)
        q1 = self.Q1(obs_action)
        q2 = self.Q2(obs_action)

        return q1, q2


class SACBuilder(NetworkBuilder):
    def __init__(self, **kwargs):
        NetworkBuilder.__init__(self)

    def load(self, params):
        self.params = params

    def build(self, name, **kwargs):
        net = SACBuilder.Network(self.params, **kwargs)
        return net

    class Network(NetworkBuilder.BaseNetwork):
        def __init__(self, params, **kwargs):
            actions_num = kwargs.pop('actions_num')
            input_shape = kwargs.pop('input_shape')
            obs_dim = kwargs.pop('obs_dim')
            action_dim = kwargs.pop('action_dim')
            self.num_seqs = kwargs.pop('num_seqs', 1)
            NetworkBuilder.BaseNetwork.__init__(self)
            self.load(params)

            mlp_input_shape = input_shape

            actor_mlp_args = {
                'input_size' : obs_dim, 
                'units' : self.units, 
                'activation' : self.activation, 
                'norm_func_name' : self.normalization,
                'dense_func' : torch.nn.Linear,
                'd2rl' : self.is_d2rl,
                'norm_only_first_layer' : self.norm_only_first_layer
            }

            critic_mlp_args = {
                'input_size' : obs_dim + action_dim, 
                'units' : self.units, 
                'activation' : self.activation, 
                'norm_func_name' : self.normalization,
                'dense_func' : torch.nn.Linear,
                'd2rl' : self.is_d2rl,
                'norm_only_first_layer' : self.norm_only_first_layer
            }
            print("Building Actor")
            self.actor = self._build_actor(2*action_dim, self.log_std_bounds, **actor_mlp_args)

            if self.separate:
                print("Building Critic")
                self.critic = self._build_critic(1, **critic_mlp_args)
                print("Building Critic Target")
                self.critic_target = self._build_critic(1, **critic_mlp_args)
                self.critic_target.load_state_dict(self.critic.state_dict())  

            mlp_init = self.init_factory.create(**self.initializer)
            for m in self.modules():
                if isinstance(m, nn.Conv2d) or isinstance(m, nn.Conv1d):
                    cnn_init(m.weight)
                    if getattr(m, "bias", None) is not None:
                        torch.nn.init.zeros_(m.bias)
                if isinstance(m, nn.Linear):
                    mlp_init(m.weight)
                    if getattr(m, "bias", None) is not None:
<<<<<<< HEAD
                        torch.nn.init.zeros_(m.bias)    
=======
                        torch.nn.init.zeros_(m.bias)
>>>>>>> 758ac4fc

        def _build_critic(self, output_dim, **mlp_args):
            return DoubleQCritic(output_dim, **mlp_args)

        def _build_actor(self, output_dim, log_std_bounds, **mlp_args):
            return DiagGaussianActor(output_dim, log_std_bounds, **mlp_args)

        def forward(self, obs_dict):
            """TODO"""
            obs = obs_dict['obs']
            mu, sigma = self.actor(obs)
            return mu, sigma
<<<<<<< HEAD

=======
 
>>>>>>> 758ac4fc
        def is_separate_critic(self):
            return self.separate

        def load(self, params):
            self.separate = params.get('separate', True)
            self.units = params['mlp']['units']
            self.activation = params['mlp']['activation']
            self.initializer = params['mlp']['initializer']
            self.is_d2rl = params['mlp'].get('d2rl', False)
            self.norm_only_first_layer = params['mlp'].get('norm_only_first_layer', False)
            self.value_activation = params.get('value_activation', 'None')
            self.normalization = params.get('normalization', None)
            self.has_space = 'space' in params
            self.value_shape = params.get('value_shape', 1)
            self.central_value = params.get('central_value', False)
            self.joint_obs_actions_config = params.get('joint_obs_actions', None)
            self.log_std_bounds = params.get('log_std_bounds', None)

            if self.has_space:
                self.is_discrete = 'discrete' in params['space']
                self.is_continuous = 'continuous'in params['space']
                if self.is_continuous:
                    self.space_config = params['space']['continuous']
                elif self.is_discrete:
                    self.space_config = params['space']['discrete']
            else:
                self.is_discrete = False
                self.is_continuous = False
<<<<<<< HEAD


class SACBuilder(NetworkBuilder):
    def __init__(self, **kwargs):
        NetworkBuilder.__init__(self)

    def load(self, params):
        self.params = params

    def build(self, name, **kwargs):
        net = SHACBuilder.Network(self.params, **kwargs)
        return net

    class Network(NetworkBuilder.BaseNetwork):
        def __init__(self, params, **kwargs):
            actions_num = kwargs.pop('actions_num')
            input_shape = kwargs.pop('input_shape')
            obs_dim = kwargs.pop('obs_dim')
            action_dim = kwargs.pop('action_dim')
            self.num_seqs = kwargs.pop('num_seqs', 1)
            NetworkBuilder.BaseNetwork.__init__(self)
            self.load(params)

            mlp_input_shape = input_shape

            actor_mlp_args = {
                'input_size' : obs_dim, 
                'units' : self.units, 
                'activation' : self.activation, 
                'norm_func_name' : self.normalization,
                'dense_func' : torch.nn.Linear,
                'd2rl' : self.is_d2rl,
                'norm_only_first_layer' : self.norm_only_first_layer
            }

            critic_mlp_args = {
                'input_size' : obs_dim + action_dim, 
                'units' : self.units, 
                'activation' : self.activation, 
                'norm_func_name' : self.normalization,
                'dense_func' : torch.nn.Linear,
                'd2rl' : self.is_d2rl,
                'norm_only_first_layer' : self.norm_only_first_layer
            }
            print("Building Actor")
            self.actor = self._build_actor(2*action_dim, self.log_std_bounds, **actor_mlp_args)

            if self.separate:
                print("Building Critic")
                self.critic = self._build_critic(1, **critic_mlp_args)
                print("Building Critic Target")
                self.critic_target = self._build_critic(1, **critic_mlp_args)
                self.critic_target.load_state_dict(self.critic.state_dict())  

            mlp_init = self.init_factory.create(**self.initializer)
            for m in self.modules():         
                if isinstance(m, nn.Conv2d) or isinstance(m, nn.Conv1d):
                    cnn_init(m.weight)
                    if getattr(m, "bias", None) is not None:
                        torch.nn.init.zeros_(m.bias)
                if isinstance(m, nn.Linear):
                    mlp_init(m.weight)
                    if getattr(m, "bias", None) is not None:
                        torch.nn.init.zeros_(m.bias)    

        def _build_critic(self, output_dim, **mlp_args):
            return DoubleQCritic(output_dim, **mlp_args)

        def _build_actor(self, output_dim, log_std_bounds, **mlp_args):
            return DiagGaussianActor(output_dim, log_std_bounds, **mlp_args)

        def forward(self, obs_dict):
            """TODO"""
            obs = obs_dict['obs']
            mu, sigma = self.actor(obs)
            return mu, sigma
 
        def is_separate_critic(self):
            return self.separate

        def load(self, params):
            self.separate = params.get('separate', True)
            self.units = params['mlp']['units']
            self.activation = params['mlp']['activation']
            self.initializer = params['mlp']['initializer']
            self.is_d2rl = params['mlp'].get('d2rl', False)
            self.norm_only_first_layer = params['mlp'].get('norm_only_first_layer', False)
            self.value_activation = params.get('value_activation', 'None')
            self.normalization = params.get('normalization', None)
            self.has_space = 'space' in params
            self.value_shape = params.get('value_shape', 1)
            self.central_value = params.get('central_value', False)
            self.joint_obs_actions_config = params.get('joint_obs_actions', None)
            self.log_std_bounds = params.get('log_std_bounds', None)

            # todo: add assert if discrete, there is no discrete action space for SHAC
            if self.has_space:
                self.is_discrete = 'discrete' in params['space']
                self.is_continuous = 'continuous'in params['space']
                if self.is_continuous:
                    self.space_config = params['space']['continuous']
                elif self.is_discrete:
                    self.space_config = params['space']['discrete']
            else:
                self.is_discrete = False
                self.is_continuous = False
=======
>>>>>>> 758ac4fc
<|MERGE_RESOLUTION|>--- conflicted
+++ resolved
@@ -592,33 +592,20 @@
         def __init__(self, params, **kwargs):
             self.actions_num = actions_num = kwargs.pop('actions_num')
             input_shape = kwargs.pop('input_shape')
-<<<<<<< HEAD
-            input_shape = torch_ext.shape_whc_to_cwh(input_shape)
-            self.num_seqs = kwargs.pop('num_seqs', 1)
-=======
             if type(input_shape) is dict:
                 input_shape = input_shape['observation']
             self.num_seqs = num_seqs = kwargs.pop('num_seqs', 1)
->>>>>>> 758ac4fc
             self.value_size = kwargs.pop('value_size', 1)
 
             NetworkBuilder.BaseNetwork.__init__(self)
             self.load(params)
-<<<<<<< HEAD
-=======
             if self.permute_input:
                 input_shape = torch_ext.shape_whc_to_cwh(input_shape)
->>>>>>> 758ac4fc
 
             self.cnn = self._build_impala(input_shape, self.conv_depths)
             mlp_input_shape = self._calc_input_size(input_shape, self.cnn)
 
             in_mlp_shape = mlp_input_shape
-<<<<<<< HEAD
-    
-=======
-
->>>>>>> 758ac4fc
             if len(self.units) == 0:
                 out_size = mlp_input_shape
             else:
@@ -637,11 +624,6 @@
                     rnn_in_size += actions_num
                 self.rnn = self._build_rnn(self.rnn_name, rnn_in_size, self.rnn_units, self.rnn_layers)
                 #self.layer_norm = torch.nn.LayerNorm(self.rnn_units)
-<<<<<<< HEAD
-         
-=======
-
->>>>>>> 758ac4fc
             mlp_args = {
                 'input_size' : in_mlp_shape, 
                 'units' :self.units, 
@@ -931,11 +913,7 @@
                 if isinstance(m, nn.Linear):
                     mlp_init(m.weight)
                     if getattr(m, "bias", None) is not None:
-<<<<<<< HEAD
-                        torch.nn.init.zeros_(m.bias)    
-=======
                         torch.nn.init.zeros_(m.bias)
->>>>>>> 758ac4fc
 
         def _build_critic(self, output_dim, **mlp_args):
             return DoubleQCritic(output_dim, **mlp_args)
@@ -948,11 +926,7 @@
             obs = obs_dict['obs']
             mu, sigma = self.actor(obs)
             return mu, sigma
-<<<<<<< HEAD
-
-=======
  
->>>>>>> 758ac4fc
         def is_separate_critic(self):
             return self.separate
 
@@ -981,112 +955,3 @@
             else:
                 self.is_discrete = False
                 self.is_continuous = False
-<<<<<<< HEAD
-
-
-class SACBuilder(NetworkBuilder):
-    def __init__(self, **kwargs):
-        NetworkBuilder.__init__(self)
-
-    def load(self, params):
-        self.params = params
-
-    def build(self, name, **kwargs):
-        net = SHACBuilder.Network(self.params, **kwargs)
-        return net
-
-    class Network(NetworkBuilder.BaseNetwork):
-        def __init__(self, params, **kwargs):
-            actions_num = kwargs.pop('actions_num')
-            input_shape = kwargs.pop('input_shape')
-            obs_dim = kwargs.pop('obs_dim')
-            action_dim = kwargs.pop('action_dim')
-            self.num_seqs = kwargs.pop('num_seqs', 1)
-            NetworkBuilder.BaseNetwork.__init__(self)
-            self.load(params)
-
-            mlp_input_shape = input_shape
-
-            actor_mlp_args = {
-                'input_size' : obs_dim, 
-                'units' : self.units, 
-                'activation' : self.activation, 
-                'norm_func_name' : self.normalization,
-                'dense_func' : torch.nn.Linear,
-                'd2rl' : self.is_d2rl,
-                'norm_only_first_layer' : self.norm_only_first_layer
-            }
-
-            critic_mlp_args = {
-                'input_size' : obs_dim + action_dim, 
-                'units' : self.units, 
-                'activation' : self.activation, 
-                'norm_func_name' : self.normalization,
-                'dense_func' : torch.nn.Linear,
-                'd2rl' : self.is_d2rl,
-                'norm_only_first_layer' : self.norm_only_first_layer
-            }
-            print("Building Actor")
-            self.actor = self._build_actor(2*action_dim, self.log_std_bounds, **actor_mlp_args)
-
-            if self.separate:
-                print("Building Critic")
-                self.critic = self._build_critic(1, **critic_mlp_args)
-                print("Building Critic Target")
-                self.critic_target = self._build_critic(1, **critic_mlp_args)
-                self.critic_target.load_state_dict(self.critic.state_dict())  
-
-            mlp_init = self.init_factory.create(**self.initializer)
-            for m in self.modules():         
-                if isinstance(m, nn.Conv2d) or isinstance(m, nn.Conv1d):
-                    cnn_init(m.weight)
-                    if getattr(m, "bias", None) is not None:
-                        torch.nn.init.zeros_(m.bias)
-                if isinstance(m, nn.Linear):
-                    mlp_init(m.weight)
-                    if getattr(m, "bias", None) is not None:
-                        torch.nn.init.zeros_(m.bias)    
-
-        def _build_critic(self, output_dim, **mlp_args):
-            return DoubleQCritic(output_dim, **mlp_args)
-
-        def _build_actor(self, output_dim, log_std_bounds, **mlp_args):
-            return DiagGaussianActor(output_dim, log_std_bounds, **mlp_args)
-
-        def forward(self, obs_dict):
-            """TODO"""
-            obs = obs_dict['obs']
-            mu, sigma = self.actor(obs)
-            return mu, sigma
- 
-        def is_separate_critic(self):
-            return self.separate
-
-        def load(self, params):
-            self.separate = params.get('separate', True)
-            self.units = params['mlp']['units']
-            self.activation = params['mlp']['activation']
-            self.initializer = params['mlp']['initializer']
-            self.is_d2rl = params['mlp'].get('d2rl', False)
-            self.norm_only_first_layer = params['mlp'].get('norm_only_first_layer', False)
-            self.value_activation = params.get('value_activation', 'None')
-            self.normalization = params.get('normalization', None)
-            self.has_space = 'space' in params
-            self.value_shape = params.get('value_shape', 1)
-            self.central_value = params.get('central_value', False)
-            self.joint_obs_actions_config = params.get('joint_obs_actions', None)
-            self.log_std_bounds = params.get('log_std_bounds', None)
-
-            # todo: add assert if discrete, there is no discrete action space for SHAC
-            if self.has_space:
-                self.is_discrete = 'discrete' in params['space']
-                self.is_continuous = 'continuous'in params['space']
-                if self.is_continuous:
-                    self.space_config = params['space']['continuous']
-                elif self.is_discrete:
-                    self.space_config = params['space']['discrete']
-            else:
-                self.is_discrete = False
-                self.is_continuous = False
-=======
->>>>>>> 758ac4fc
