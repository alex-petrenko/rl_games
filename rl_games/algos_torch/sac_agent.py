--- conflicted
+++ resolved
@@ -61,10 +61,6 @@
             'actions_num': self.actions_num,
             'input_shape': obs_shape,
             'normalize_input': self.normalize_input,
-<<<<<<< HEAD
-            'normalize_input': self.normalize_input,
-=======
->>>>>>> 758ac4fc
         }
         self.model = self.network.build(net_config)
         self.model.to(self._device)
@@ -84,17 +80,10 @@
                                                     betas=self.config.get("alphas_betas", [0.9, 0.999]))
 
         self.replay_buffer = experience.VectorizedReplayBuffer(self.env_info['observation_space'].shape,
-<<<<<<< HEAD
-                                                               self.env_info['action_space'].shape,
-                                                               self.replay_buffer_size,
-                                                               self.sac_device)
-        self.target_entropy_coef = config.get("target_entropy_coef", 0.5)
-=======
         self.env_info['action_space'].shape,
         self.replay_buffer_size,
         self._device)
         self.target_entropy_coef = config.get("target_entropy_coef", 1.0)
->>>>>>> 758ac4fc
         self.target_entropy = self.target_entropy_coef * -self.env_info['action_space'].shape[0]
         print("Target entropy", self.target_entropy)
 
@@ -102,11 +91,7 @@
         self.algo_observer = config['features']['observer']
 
         # TODO: Is there a better way to get the maximum number of episodes?
-<<<<<<< HEAD
-        self.max_episodes = torch.ones(self.num_actors, device=self.sac_device) * self.num_steps_per_episode
-=======
         self.max_episodes = torch.ones(self.num_actors, device=self._device)*self.num_steps_per_episode
->>>>>>> 758ac4fc
         # self.episode_lengths = np.zeros(self.num_actors, dtype=int)
 
     def load_networks(self, params):
@@ -124,16 +109,10 @@
             self.vec_env = vecenv.create_vec_env(self.env_name, self.num_actors, **self.env_config)
             self.env_info = self.vec_env.get_env_info()
 
-<<<<<<< HEAD
-        self.sac_device = config.get('device', 'cuda:0')
-        # temporary:
-        self.ppo_device = self.sac_device
-=======
         self._device = config.get('device', 'cuda:0')
 
         #temporary for Isaac gym compatibility
         self.ppo_device = self._device
->>>>>>> 758ac4fc
         print('Env info:')
         print(self.env_info)
 
@@ -163,19 +142,13 @@
         self.game_lengths = torch_ext.AverageMeter(1, self.games_to_track).to(self._device)
         self.obs = None
 
-<<<<<<< HEAD
-        self.min_alpha = torch.tensor(np.log(1)).float().to(self.sac_device)
-=======
         self.min_alpha = torch.tensor(np.log(1)).float().to(self._device)
->>>>>>> 758ac4fc
 
         self.frame = 0
         self.update_time = 0
         self.last_mean_rewards = -100500
         self.play_time = 0
         self.epoch_num = 0
-<<<<<<< HEAD
-=======
         # TODO: put it into the separate class
         pbt_str = ''
         self.population_based_training = config.get('population_based_training', False)
@@ -201,7 +174,6 @@
         os.makedirs(self.experiment_dir, exist_ok=True)
         os.makedirs(self.nn_dir, exist_ok=True)
         os.makedirs(self.summaries_dir, exist_ok=True)
->>>>>>> 758ac4fc
 
         self.writer = SummaryWriter('runs/' + config['name'] + datetime.now().strftime("_%d-%H-%M-%S"))
         print("Run Directory:", config['name'] + datetime.now().strftime("_%d-%H-%M-%S"))
@@ -223,22 +195,13 @@
 
         self.dones = torch.zeros((batch_size,), dtype=torch.uint8, device=self._device)
 
-<<<<<<< HEAD
-        self.dones = torch.zeros((batch_size,), dtype=torch.uint8, device=self.sac_device)
-
-=======
->>>>>>> 758ac4fc
     @property
     def alpha(self):
         return self.log_alpha.exp()
 
     @property
     def device(self):
-<<<<<<< HEAD
-        return self.sac_device
-=======
         return self._device
->>>>>>> 758ac4fc
 
     def get_full_state_weights(self):
         state = self.get_weights()
@@ -417,12 +380,7 @@
         if self.is_tensor_obses:
             return self.obs_to_tensors(obs), rewards.to(self._device), dones.to(self._device), infos
         else:
-<<<<<<< HEAD
-            return torch.from_numpy(obs).to(self.sac_device), torch.from_numpy(rewards).to(
-                self.sac_device), torch.from_numpy(dones).to(self.sac_device), infos
-=======
             return torch.from_numpy(obs).to(self._device), torch.from_numpy(rewards).to(self._device), torch.from_numpy(dones).to(self._device), infos
->>>>>>> 758ac4fc
 
     def env_reset(self):
         with torch.no_grad():
@@ -473,12 +431,7 @@
         for s in range(self.num_steps_per_episode):
             self.set_eval()
             if random_exploration:
-<<<<<<< HEAD
-                action = torch.rand((self.num_actors, *self.env_info["action_space"].shape),
-                                    device=self.sac_device) * 2 - 1
-=======
                 action = torch.rand((self.num_actors, *self.env_info["action_space"].shape), device=self._device) * 2.0 - 1.0
->>>>>>> 758ac4fc
             else:
                 with torch.no_grad():
                     action = self.act(obs.float(), self.env_info["action_space"].shape, sample=True)
@@ -543,19 +496,8 @@
         return step_time, play_time, total_update_time, total_time, actor_losses, entropies, alphas, alpha_losses, critic1_losses, critic2_losses
 
     def train_epoch(self):
-<<<<<<< HEAD
-        if self.epoch_num < self.num_seed_steps:
-            step_time, play_time, total_update_time, total_time, actor_losses, entropies, alphas, alpha_losses, critic1_losses, critic2_losses = self.play_steps(
-                random_exploration=True)
-        else:
-            step_time, play_time, total_update_time, total_time, actor_losses, entropies, alphas, alpha_losses, critic1_losses, critic2_losses = self.play_steps(
-                random_exploration=False)
-
-        return step_time, play_time, total_update_time, total_time, actor_losses, entropies, alphas, alpha_losses, critic1_losses, critic2_losses
-=======
         random_exploration = self.epoch_num < self.num_warmup_steps
         return self.play_steps(random_exploration)
->>>>>>> 758ac4fc
 
     def train(self):
         self.init_tensors()
@@ -574,15 +516,10 @@
 
             curr_frames = self.num_frames_per_epoch
             self.frame += curr_frames
-<<<<<<< HEAD
-            frame = self.frame  # TODO: Fix frame
-            # print(frame)
-=======
 
             fps_step = curr_frames / step_time
             fps_step_inference = curr_frames / play_time
             fps_total = curr_frames / epoch_total_time
->>>>>>> 758ac4fc
 
             if self.print_stats:
                 print(f'fps step: {fps_step:.0f} fps step and policy inference: {fps_step_inference:.0f} fps total: {fps_total:.0f} epoch: {self.epoch_num}/{self.max_epochs}')
@@ -622,17 +559,6 @@
                     self.save(os.path.join(self.nn_dir, self.config['name']))
                     if self.last_mean_rewards > self.config.get('score_to_win', float('inf')):
                         print('Network won!')
-<<<<<<< HEAD
-                        self.save(
-                            "./nn/" + self.config['name'] + 'ep=' + str(self.epoch_num) + 'rew=' + str(mean_rewards))
-                        return self.last_mean_rewards, self.epoch_num
-
-                if self.epoch_num > self.max_epochs:
-                    self.save("./nn/" + 'last_' + self.config['name'] + 'ep=' + str(self.epoch_num) + 'rew=' + str(
-                        mean_rewards))
-                    print('MAX EPOCHS NUM!')
-                    return self.last_mean_rewards, self.epoch_num
-=======
                         self.save(os.path.join(self.nn_dir, checkpoint_name))
                         return self.last_mean_rewards, self.epoch_num
 
@@ -641,5 +567,4 @@
                     print('MAX EPOCHS NUM!')
                     return self.last_mean_rewards, self.epoch_num
 
->>>>>>> 758ac4fc
                 update_time = 0