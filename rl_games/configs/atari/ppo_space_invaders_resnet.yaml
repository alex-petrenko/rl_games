params:  
  algo:
    name: a2c_discrete

  model:
    name: discrete_a2c

  load_checkpoint: False
  load_path: 'nn/invaders_resnet.pth'


  network:
    name: resnet_actor_critic
    separate: False
    value_shape: 1
    space: 
      discrete:
    
    cnn:
      conv_depths: [16, 32, 32]
      activation: relu
      initializer:
        name: variance_scaling_initializer
        scale: 2
      regularizer:
        name: 'None'
      
    mlp:
      units: [512]
      activation: relu
      regularizer:
        name: 'None'
      initializer:
        name: variance_scaling_initializer
        scale: 2 
    rnn:
      name: lstm
      units: 256
      layers: 1
  config:
    reward_shaper:
      min_val: -1
      max_val: 1
        
    normalize_advantage: True
    gamma: 0.995
    tau: 0.95
    learning_rate: 3e-4
    name: invaders_resnet
    score_to_win: 100000
    grad_norm: 1.5
    entropy_coef: 0.001
    truncate_grads: True
    env_name: 'atari_gym' #'openai_gym' #'PongNoFrameskip-v4' #
    ppo: true
    e_clip: 0.2
    clip_value: True
    num_actors: 16
    steps_num: 256
<<<<<<< HEAD
    minibatch_size: 2048
    mini_epochs: 1
=======
    minibatch_size: 1024
    mini_epochs: 4
>>>>>>> 3f1784b9
    critic_coef: 1
    lr_schedule:  none
    lr_threshold: 0.01
    normalize_input: False
    seq_length: 4
    max_epochs: 200000

    env_config:
      skip: 3
      name: 'SpaceInvadersNoFrameskip-v4'
      episode_life: False

    player:
        render: True
        games_num: 10
        n_game_life: 1
        is_determenistic: True
<|MERGE_RESOLUTION|>--- conflicted
+++ resolved
@@ -57,13 +57,8 @@
     clip_value: True
     num_actors: 16
     steps_num: 256
-<<<<<<< HEAD
     minibatch_size: 2048
-    mini_epochs: 1
-=======
-    minibatch_size: 1024
     mini_epochs: 4
->>>>>>> 3f1784b9
     critic_coef: 1
     lr_schedule:  none
     lr_threshold: 0.01
