--- conflicted
+++ resolved
@@ -256,18 +256,10 @@
                 if done:
                     self.game_rewards.append(reward)
                     self.game_lengths.append(length)
-<<<<<<< HEAD
-                    
+
                     game_res = 1.0
                     if isinstance(info, dict):
                         game_res = info.get('battle_won', 0.5)
-
-=======
-
-                    game_res = 1.0
-                    if isinstance(info, dict):
-                        game_res = info.get('battle_won', 0.5)
->>>>>>> 7522c22a
                     self.game_scores.append(game_res)
 
             self.current_rewards = self.current_rewards * (1.0 - self.dones)
