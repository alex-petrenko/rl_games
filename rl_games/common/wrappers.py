import numpy as np
from numpy.random import randint

import os
os.environ.setdefault('PATH', '')
from collections import deque

import gym
from gym import spaces
from copy import copy



class InfoWrapper(gym.Wrapper):
    def __init__(self, env):
        gym.RewardWrapper.__init__(self, env)
        
        self.reward = 0
    def reset(self, **kwargs):
        self.reward = 0
        return self.env.reset(**kwargs)

    def step(self, action):
        observation, reward, done, info = self.env.step(action)
        self.reward += reward
        if done:
            info['scores'] = self.reward
        return observation, reward, done, info


class NoopResetEnv(gym.Wrapper):
    def __init__(self, env, noop_max=30):
        """Sample initial states by taking random number of no-ops on reset.
        No-op is assumed to be action 0.
        """
        gym.Wrapper.__init__(self, env)
        self.noop_max = noop_max
        self.override_num_noops = None
        self.noop_action = 0
        assert env.unwrapped.get_action_meanings()[0] == 'NOOP'

    def reset(self, **kwargs):
        """ Do no-op action for a number of steps in [1, noop_max]."""
        self.env.reset(**kwargs)
        if self.override_num_noops is not None:
            noops = self.override_num_noops
        else:
            noops = randint(1, self.noop_max + 1)
        assert noops > 0
        obs = None
        for _ in range(noops):
            obs, _, done, _ = self.env.step(self.noop_action)
            if done:
                obs = self.env.reset(**kwargs)
        return obs

    def step(self, ac):
        return self.env.step(ac)


class FireResetEnv(gym.Wrapper):
    def __init__(self, env):
        """Take action on reset for environments that are fixed until firing."""
        gym.Wrapper.__init__(self, env)
        assert env.unwrapped.get_action_meanings()[1] == 'FIRE'
        assert len(env.unwrapped.get_action_meanings()) >= 3

    def reset(self, **kwargs):
        self.env.reset(**kwargs)
        obs, _, done, _ = self.env.step(1)
        if done:
            self.env.reset(**kwargs)
        obs, _, done, _ = self.env.step(2)
        if done:
            self.env.reset(**kwargs)
        return obs

    def step(self, ac):
        return self.env.step(ac)


class EpisodicLifeEnv(gym.Wrapper):
    def __init__(self, env):
        """Make end-of-life == end-of-episode, but only reset on True game over.
        Done by DeepMind for the DQN and co. since it helps value estimation.
        """
        gym.Wrapper.__init__(self, env)
        self.lives = 0
        self.was_real_done  = True

    def step(self, action):
        obs, reward, done, info = self.env.step(action)
        self.was_real_done = done
        # check current lives, make loss of life terminal,
        # then update lives to handle bonus lives
        lives = self.env.unwrapped.ale.lives()
        if lives < self.lives and lives > 0:
            # for Qbert sometimes we stay in lives == 0 condition for a few frames
            # so it's important to keep lives > 0, so that we only reset once
            # the environment advertises done.
            done = True
        self.lives = lives
        return obs, reward, done, info

    def reset(self, **kwargs):
        """Reset only when lives are exhausted.
        This way all states are still reachable even though lives are episodic,
        and the learner need not know about any of this behind-the-scenes.
        """
        if self.was_real_done:
            obs = self.env.reset(**kwargs)
        else:
            # no-op step to advance from terminal/lost life state
            obs, _, _, _ = self.env.step(0)
        self.lives = self.env.unwrapped.ale.lives()
        return obs


class EpisodeStackedEnv(gym.Wrapper):
    def __init__(self, env):

        gym.Wrapper.__init__(self, env)
        self.max_stacked_steps = 1000
        self.current_steps=0

    def step(self, action):
        obs, reward, done, info = self.env.step(action)
        if reward == 0:
            self.current_steps += 1
        else:
            self.current_steps = 0
        if self.current_steps == self.max_stacked_steps:
            self.current_steps = 0
            print('max_stacked_steps!')
            done = True
            reward = -1
            obs = self.env.reset()
        return obs, reward, done, info


class MaxAndSkipEnv(gym.Wrapper):
    def __init__(self, env,skip=4, use_max = True):
        """Return only every `skip`-th frame"""
        gym.Wrapper.__init__(self, env)
        self.use_max = use_max 
        # most recent raw observations (for max pooling across time steps)
        if self.use_max:
            self._obs_buffer = np.zeros((2,)+env.observation_space.shape, dtype=np.uint8)
        else:
            self._obs_buffer = np.zeros((2,)+env.observation_space.shape, dtype=np.float32)
        self._skip       = skip
        
    def step(self, action):
        """Repeat action, sum reward, and max over last observations."""
        total_reward = 0.0
        done = None
        for i in range(self._skip):
            obs, reward, done, info = self.env.step(action)
            if self.use_max:
                if i == self._skip - 2: self._obs_buffer[0] = obs
                if i == self._skip - 1: self._obs_buffer[1] = obs
            else:
                self._obs_buffer[0] = obs

            total_reward += reward
            if done:
                break
        # Note that the observation on the done=True frame
        # doesn't matter
        if self.use_max:
            max_frame = self._obs_buffer.max(axis=0)
        else:
            max_frame = self._obs_buffer[0]

        return max_frame, total_reward, done, info

    def reset(self, **kwargs):
        return self.env.reset(**kwargs)


class ClipRewardEnv(gym.RewardWrapper):
    def __init__(self, env):
        gym.RewardWrapper.__init__(self, env)

    def reward(self, reward):
        """Bin reward to {+1, 0, -1} by its sign."""
        return np.sign(reward)


class WarpFrame(gym.ObservationWrapper):
    def __init__(self, env, width=84, height=84, grayscale=True):
        """Warp frames to 84x84 as done in the Nature paper and later work."""
        gym.ObservationWrapper.__init__(self, env)
        self.width = width
        self.height = height
        self.grayscale = grayscale
        if self.grayscale:
            self.observation_space = spaces.Box(low=0, high=255,
                shape=(self.height, self.width, 1), dtype=np.uint8)
        else:
            self.observation_space = spaces.Box(low=0, high=255,
                shape=(self.height, self.width, 3), dtype=np.uint8)

    def observation(self, frame):
        import cv2
        if self.grayscale:
            frame = cv2.cvtColor(frame, cv2.COLOR_RGB2GRAY)
        frame = cv2.resize(frame, (self.width, self.height), interpolation=cv2.INTER_AREA)
        if self.grayscale:
            frame = np.expand_dims(frame, -1)
        return frame

class FrameStack(gym.Wrapper):
    def __init__(self, env, k, flat = False):
        """
        Stack k last frames.
        Returns lazy array, which is much more memory efficient.
        See Also
        --------
        baselines.common.atari_wrappers.LazyFrames
        """
        gym.Wrapper.__init__(self, env)
        self.k = k
        self.flat = flat
        self.frames = deque([], maxlen=k)
        observation_space = env.observation_space
        self.shp = shp = observation_space.shape
        #TODO: remove consts -1 and 1
        if flat:
            self.observation_space = spaces.Box(low=-1, high=1, shape=(shp[:-1] + (shp[-1] * k,)), dtype=observation_space.dtype)
        else:
            if len(shp) == 1:
                self.observation_space = spaces.Box(low=-1, high=1, shape=(k, shp[0]), dtype=observation_space.dtype)
            else:
                self.observation_space = spaces.Box(low=0, high=255, shape=(shp[:-1] + (shp[-1] * k,)), dtype=observation_space.dtype)

    def reset(self):
        ob = self.env.reset()
        for _ in range(self.k):
            self.frames.append(ob)
        return self._get_ob()

    def step(self, action):
        ob, reward, done, info = self.env.step(action)
        self.frames.append(ob)
        return self._get_ob(), reward, done, info

    def _get_ob(self):
        assert len(self.frames) == self.k
        if self.flat:
            return np.squeeze(self.frames).flatten()
        else:
            if len(self.shp) == 1:
                res = np.concatenate([f[..., np.newaxis] for f in self.frames], axis=-1)
                #print('shape:', np.shape(res))
                #print('shape:', np.shape(np.transpose(res)))
                return np.transpose(res)
            else:
                return np.concatenate(self.frames, axis=-1)
        #return LazyFrames(list(self.frames))


class BatchedFrameStack(gym.Wrapper):
    def __init__(self, env, k, transpose = False, flatten = False):
        gym.Wrapper.__init__(self, env)
        self.k = k
        self.frames = deque([], maxlen=k)
        self.shp = shp = env.observation_space.shape
        self.transpose = transpose
        self.flatten = flatten
        if transpose:
            assert(not flatten)
            self.observation_space = spaces.Box(low=0, high=1, shape=(shp[0], k), dtype=env.observation_space.dtype)
        else:
            if flatten:
                self.observation_space = spaces.Box(low=0, high=1, shape=(k *shp[0],), dtype=env.observation_space.dtype)
            else:
                self.observation_space = spaces.Box(low=0, high=1, shape=(k, shp[0]), dtype=env.observation_space.dtype)

    def reset(self):
        ob = self.env.reset()
        for _ in range(self.k):
            self.frames.append(ob)
        return self._get_ob()

    def step(self, action):
        ob, reward, done, info = self.env.step(action)
        self.frames.append(ob)
        return self._get_ob(), reward, done, info

    def _get_ob(self):
        assert len(self.frames) == self.k
        if self.transpose:
            frames = np.transpose(self.frames, (1, 2, 0))
        else:
            if self.flatten:
                frames = np.array(self.frames)
                shape = np.shape(frames)
                frames = np.transpose(self.frames, (1, 0, 2))
                frames = np.reshape(self.frames, (shape[1], shape[0] * shape[2]))
            else:
                frames = np.transpose(self.frames, (1, 0, 2))
        return frames

class BatchedFrameStackWithStates(gym.Wrapper):
    def __init__(self, env, k, transpose = False, flatten = False):
        gym.Wrapper.__init__(self, env)
        self.k = k
        self.obses = deque([], maxlen=k)
        self.states = deque([], maxlen=k)
        self.shp = shp = env.observation_space.shape
        self.state_shp = state_shp = env.state_space.shape
        self.transpose = transpose
        self.flatten = flatten
        if transpose:
            assert(not flatten)
            self.observation_space = spaces.Box(low=0, high=1, shape=(shp[0], k), dtype=env.observation_space.dtype)
            self.state_space = spaces.Box(low=0, high=1, shape=(state_shp[0], k), dtype=env.observation_space.dtype)
        else:
            if flatten:
                self.observation_space = spaces.Box(low=0, high=1, shape=(k*shp[0],), dtype=env.observation_space.dtype)
                self.state_space = spaces.Box(low=0, high=1, shape=(k*state_shp[0],), dtype=env.observation_space.dtype)
            else:
                self.observation_space = spaces.Box(low=0, high=1, shape=(k, shp[0]), dtype=env.observation_space.dtype)
                self.state_space = spaces.Box(low=0, high=1, shape=(k, state_shp[0]), dtype=env.observation_space.dtype)

    def reset(self):
        obs_dict = self.env.reset()
        ob = obs_dict["obs"]
        state = obs_dict["state"]
        for _ in range(self.k):
            self.obses.append(ob)
            self.states.append(state)
        return self._get_ob()

    def step(self, action):
        obs_dict, reward, done, info = self.env.step(action)
        ob = obs_dict["obs"]
        state = obs_dict["state"]
        self.obses.append(ob)
        self.states.append(state)
        return self._get_ob(), reward, done, info

    def _get_ob(self):
        assert len(self.obses) == self.k
        obses = self.process_data(self.obses)
        states = self.process_data(self.states)
        return {"obs": obses, "state" : states}

    def process_data(self, data):
        if len(np.shape(data)) < 3:
            return np.array(data)
        if self.transpose:
            obses = np.transpose(data, (1, 2, 0))
        else:
            if self.flatten:
                obses = np.array(data)
                shape = np.shape(obses)
                obses = np.transpose(data, (1, 0, 2))
                obses = np.reshape(data, (shape[1], shape[0] * shape[2]))
            else:
                obses = np.transpose(data, (1, 0, 2))
        return obses

class ProcgenStack(gym.Wrapper):
    def __init__(self, env, k = 2, greyscale=True):
        gym.Wrapper.__init__(self, env)
        self.k = k
        self.curr_frame = 0
        self.frames = deque([], maxlen=k)

        self.greyscale=greyscale
        self.prev_frame = None
        shp = env.observation_space.shape
        if greyscale:
            shape = (shp[:-1] + (shp[-1] + k - 1,))
        else:
            shape = (shp[:-1] + (shp[-1] * k,))
        self.observation_space = spaces.Box(low=0, high=255, shape=shape, dtype=np.uint8)

    def reset(self):
        import cv2
        frames = self.env.reset()
        self.frames.append(frames)

        if self.greyscale:
            self.prev_frame = np.expand_dims(cv2.cvtColor(frames, cv2.COLOR_RGB2GRAY), axis=-1)
            for _ in range(self.k-1):
                self.frames.append(self.prev_frame)
        else:
            for _ in range(self.k-1):
                self.frames.append(frames)

        return self._get_ob()

    def step(self, action):
        import cv2
        frames, reward, done, info = self.env.step(action)

        if self.greyscale:
            self.frames[self.k-1] = self.prev_frame
            self.prev_frame = np.expand_dims(cv2.cvtColor(frames, cv2.COLOR_RGB2GRAY), axis=-1)

        self.frames.append(frames)
        return self._get_ob(), reward, done, info

    def _get_ob(self):
        assert len(self.frames) == self.k
        stacked_frames = np.concatenate(self.frames, axis=-1)
        return stacked_frames


class ScaledFloatFrame(gym.ObservationWrapper):
    def __init__(self, env):
        gym.ObservationWrapper.__init__(self, env)
        self.observation_space = gym.spaces.Box(low=0, high=1, shape=env.observation_space.shape, dtype=np.float32)

    def observation(self, observation):
        # careful! This undoes the memory optimization, use
        # with smaller replay buffers only.
        return np.array(observation).astype(np.float32) / 255.0

class LazyFrames(object):
    def __init__(self, frames):
        """This object ensures that common frames between the observations are only stored once.
        It exists purely to optimize memory usage which can be huge for DQN's 1M frames replay
        buffers.
        This object should only be converted to numpy array before being passed to the model.
        You'd not believe how complex the previous solution was."""
        self._frames = frames
        self._out = None

    def _force(self):
        if self._out is None:
            self._out = np.concatenate(self._frames, axis=-1)
            self._frames = None
        return self._out

    def __array__(self, dtype=None):
        out = self._force()
        if dtype is not None:
            out = out.astype(dtype)
        return out

    def __len__(self):
        return len(self._force())

    def __getitem__(self, i):
        return self._force()[i]

class ReallyDoneWrapper(gym.Wrapper):
    def __init__(self, env):
        """
        Make it work with  video monitor to record whole game video isntead of one life
        """
        self.old_env = env
        gym.Wrapper.__init__(self, env)
        self.lives = 0
        self.was_real_done  = True

    def step(self, action):
        old_lives = self.env.unwrapped.ale.lives()
        obs, reward, done, info = self.env.step(action)
        lives = self.env.unwrapped.ale.lives()
        if done:
            return obs, reward, done, info
        if old_lives > lives:
            print('lives:', lives)
            obs, _, done, _ = self.env.step(1)
        done = lives == 0
        return obs, reward, done, info

class AllowBacktracking(gym.Wrapper):
    """
    Use deltas in max(X) as the reward, rather than deltas
    in X. This way, agents are not discouraged too heavily
    from exploring backwards if there is no way to advance
    head-on in the level.
    """
    def __init__(self, env):
        super(AllowBacktracking, self).__init__(env)
        self._cur_x = 0
        self._max_x = 0

    def reset(self, **kwargs): # pylint: disable=E0202
        self._cur_x = 0
        self._max_x = 0
        return self.env.reset(**kwargs)

    def step(self, action): # pylint: disable=E0202
        obs, rew, done, info = self.env.step(action)
        self._cur_x += rew
        rew = max(0, self._cur_x - self._max_x)
        self._max_x = max(self._max_x, self._cur_x)
        return obs, rew, done, info


def unwrap(env):
    if hasattr(env, "unwrapped"):
        return env.unwrapped
    elif hasattr(env, "env"):
        return unwrap(env.env)
    elif hasattr(env, "leg_env"):
        return unwrap(env.leg_env)
    else:
        return env

class StickyActionEnv(gym.Wrapper):
    def __init__(self, env, p=0.25):
        super(StickyActionEnv, self).__init__(env)
        self.p = p
        self.last_action = 0

    def reset(self):
        self.last_action = 0
        return self.env.reset()

    def step(self, action):
        if self.unwrapped.np_random.uniform() < self.p:
            action = self.last_action
        self.last_action = action
        obs, reward, done, info = self.env.step(action)
        return obs, reward, done, info


class MontezumaInfoWrapper(gym.Wrapper):
    def __init__(self, env, room_address):
        super(MontezumaInfoWrapper, self).__init__(env)
        self.room_address = room_address
        self.visited_rooms = set()

    def get_current_room(self):
        ram = unwrap(self.env).ale.getRAM()
        assert len(ram) == 128
        return int(ram[self.room_address])

    def step(self, action):
        obs, rew, done, info = self.env.step(action)
        self.visited_rooms.add(self.get_current_room())
        if done:
            if 'scores' not in info:
                info['scores'] = {}
            info['scores'].update(visited_rooms=copy(self.visited_rooms))
            self.visited_rooms.clear()
        return obs, rew, done, info

    def reset(self):
        return self.env.reset()


class TimeLimit(gym.Wrapper):
    """
    A little bit changed original  openai's TimeLimit env.
    Main difference is that we always send true or false in infos['time_outs']
    """
    def __init__(self, env, max_episode_steps=None):
        super(TimeLimit, self).__init__(env)
        self.concat_infos = True
        self._max_episode_steps = max_episode_steps
        self._elapsed_steps = None

    def step(self, action):
        assert self._elapsed_steps is not None, "Cannot call env.step() before calling reset()"
        observation, reward, done, info = self.env.step(action)
        self._elapsed_steps += 1
        info['time_outs'] = False
        if self._elapsed_steps >= self._max_episode_steps:
            info['time_outs'] = True
            done = True
        return observation, reward, done, info

    def reset(self, **kwargs):
        self._elapsed_steps = 0
        return self.env.reset(**kwargs)

class ImpalaEnvWrapper(gym.Wrapper):
    def __init__(self, env):
        gym.Wrapper.__init__(self, env)

        self.observation_space = gym.spaces.Dict({
            'observation': self.env.observation_space,
            'reward': gym.spaces.Box(low=0, high=1, shape=( ), dtype=np.float32),
            'last_action': gym.spaces.Box(low=0, high=self.env.action_space.n, shape=(), dtype=np.long)
        })
    def step(self, action):
        if not np.isscalar(action):
            action = action.item()
        obs, reward, done, info = self.env.step(action)
        obs = {
            'observation': obs,
            'reward':np.clip(reward, -1, 1),
            'last_action': action
        }
        return obs, reward, done, info

    def reset(self):
        obs = self.env.reset()
        obs = {
            'observation': obs,
            'reward': 0.0,
            'last_action': 0
        }
        return obs

class MaskVelocityWrapper(gym.ObservationWrapper):
    """
    Gym environment observation wrapper used to mask velocity terms in
    observations. The intention is the make the MDP partially observatiable.
    """
    def __init__(self, env, name):
        super(MaskVelocityWrapper, self).__init__(env)
        if name == "CartPole-v1":
            self.mask = np.array([1., 0., 1., 0.])
        elif name == "Pendulum-v0":
            self.mask = np.array([1., 1., 0.])
        elif name == "LunarLander-v2":
            self.mask = np.array([1., 1., 0., 0., 1., 0., 1., 1,])
        elif name == "LunarLanderContinuous-v2":
            self.mask = np.array([1., 1., 0., 0., 1., 0., 1., 1,])
        else:
            raise NotImplementedError

    def observation(self, observation):
        return  observation * self.mask


def make_atari(env_id, timelimit=True, noop_max=0, skip=4, sticky=False, directory=None, **kwargs):
    env = gym.make(env_id, **kwargs)
    if 'Montezuma' in env_id:
        env = MontezumaInfoWrapper(env, room_address=3 if 'Montezuma' in env_id else 1)
        env = StickyActionEnv(env)
    env = InfoWrapper(env)
    if directory != None:
        env = gym.wrappers.Monitor(env,directory=directory,force=True)
    if sticky:
        env = StickyActionEnv(env)
    if not timelimit:
        env = env.env
    #assert 'NoFrameskip' in env.spec.id
    if noop_max > 0:
        env = NoopResetEnv(env, noop_max=noop_max)
    env = MaxAndSkipEnv(env, skip=skip)
    #env = EpisodeStackedEnv(env)
    return env

def wrap_deepmind(env, episode_life=False, clip_rewards=True, frame_stack=True, scale =False, wrap_impala=False):
    """Configure environment for DeepMind-style Atari.
    """
    if episode_life:
        env = EpisodicLifeEnv(env)
    if 'FIRE' in env.unwrapped.get_action_meanings():
        env = FireResetEnv(env)
    env = WarpFrame(env)
    if scale:
        env = ScaledFloatFrame(env)
    if clip_rewards:
        env = ClipRewardEnv(env)
    if frame_stack:
        env = FrameStack(env, 4)
    if wrap_impala:
        env = ImpalaEnvWrapper(env)
    return env

def wrap_carracing(env, clip_rewards=True, frame_stack=True, scale=False):
    """Configure environment for DeepMind-style Atari.
    """
    env = WarpFrame(env)
    if scale:
        env = ScaledFloatFrame(env)
    if clip_rewards:
        env = ClipRewardEnv(env)
    if frame_stack:
        env = FrameStack(env, 4)
    return env

def make_car_racing(env_id, skip=4):
    env = make_atari(env_id, noop_max=0, skip=skip)
    return wrap_carracing(env, clip_rewards=False)

<<<<<<< HEAD
def make_atari_deepmind(env_id, noop_max=30, skip=4, sticky=False, episode_life=True, **kwargs):
    env = make_atari(env_id, noop_max=noop_max, skip=skip, sticky=sticky, **kwargs)
    return wrap_deepmind(env, episode_life=episode_life, clip_rewards=False)
=======
def make_atari_deepmind(env_id, noop_max=30, skip=4, sticky=False, episode_life=True, wrap_impala=False, **kwargs):
    env = make_atari(env_id, noop_max=noop_max, skip=skip, sticky=sticky, **kwargs)
    return wrap_deepmind(env, episode_life=episode_life, clip_rewards=False, wrap_impala=wrap_impala)
>>>>>>> 758ac4fc
<|MERGE_RESOLUTION|>--- conflicted
+++ resolved
@@ -677,12 +677,6 @@
     env = make_atari(env_id, noop_max=0, skip=skip)
     return wrap_carracing(env, clip_rewards=False)
 
-<<<<<<< HEAD
-def make_atari_deepmind(env_id, noop_max=30, skip=4, sticky=False, episode_life=True, **kwargs):
-    env = make_atari(env_id, noop_max=noop_max, skip=skip, sticky=sticky, **kwargs)
-    return wrap_deepmind(env, episode_life=episode_life, clip_rewards=False)
-=======
 def make_atari_deepmind(env_id, noop_max=30, skip=4, sticky=False, episode_life=True, wrap_impala=False, **kwargs):
     env = make_atari(env_id, noop_max=noop_max, skip=skip, sticky=sticky, **kwargs)
     return wrap_deepmind(env, episode_life=episode_life, clip_rewards=False, wrap_impala=wrap_impala)
->>>>>>> 758ac4fc
