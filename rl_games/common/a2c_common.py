import copy
import os

from rl_games.common import vecenv

from rl_games.algos_torch.moving_mean_std import MovingMeanStd
from rl_games.algos_torch.self_play_manager import SelfPlayManager
from rl_games.algos_torch import torch_ext
from rl_games.common import schedulers
from rl_games.common.experience import ExperienceBuffer
from rl_games.common.interval_summary_writer import IntervalSummaryWriter
from rl_games.common.diagnostics import DefaultDiagnostics, PpoDiagnostics
from rl_games.algos_torch import  model_builder
from rl_games.interfaces.base_algorithm import BaseAlgorithm
import numpy as np
import time
import gym

from datetime import datetime
from tensorboardX import SummaryWriter
import torch 
from torch import nn
import torch.distributed as dist
 
from time import sleep

from rl_games.common import common_losses


def swap_and_flatten01(arr):
    """
    swap and then flatten axes 0 and 1
    """
    if arr is None:
        return arr
    s = arr.size()
    return arr.transpose(0, 1).reshape(s[0] * s[1], *s[2:])

def rescale_actions(low, high, action):
    d = (high - low) / 2.0
    m = (high + low) / 2.0
    scaled_action = action * d + m
    return scaled_action


class A2CBase(BaseAlgorithm):
    def __init__(self, base_name, params):
        self.config = config = params['config']
        pbt_str = ''
        self.population_based_training = config.get('population_based_training', False)
        if self.population_based_training:
            # in PBT, make sure experiment name contains a unique id of the policy within a population
            pbt_str = f'_pbt_{config["pbt_idx"]:02d}'

        # This helps in PBT when we need to restart an experiment with the exact same name, rather than
        # generating a new name with the timestamp every time.
        full_experiment_name = config.get('full_experiment_name', None)
        if full_experiment_name:
            print(f'Exact experiment name requested from command line: {full_experiment_name}')
            self.experiment_name = full_experiment_name
        else:
            self.experiment_name = config['name'] + pbt_str + datetime.now().strftime("_%d-%H-%M-%S")

        self.config = config
        self.algo_observer = config['features']['observer']
        self.algo_observer.before_init(base_name, config, self.experiment_name)
        self.load_networks(params)
        self.multi_gpu = config.get('multi_gpu', False)
        self.rank = 0
        self.rank_size = 1
        self.curr_frames = 0

        if self.multi_gpu:
            self.rank = int(os.getenv("LOCAL_RANK", "0"))
            self.rank_size = int(os.getenv("WORLD_SIZE", "1"))
            dist.init_process_group("nccl", rank=self.rank, world_size=self.rank_size)

            self.device_name = 'cuda:' + str(self.rank)
            config['device'] = self.device_name
            if self.rank != 0:
                config['print_stats'] = False
                config['lr_schedule'] = None

        self.use_diagnostics = config.get('use_diagnostics', False)

        if self.use_diagnostics and self.rank == 0:
            self.diagnostics = PpoDiagnostics()
        else:
            self.diagnostics = DefaultDiagnostics()

        self.network_path = config.get('network_path', "./nn/")
        self.log_path = config.get('log_path', "runs/")
        self.env_config = config.get('env_config', {})
        self.num_actors = config['num_actors']
        self.env_name = config['env_name']

        self.vec_env = None
        self.env_info = config.get('env_info')
        if self.env_info is None:
            self.vec_env = vecenv.create_vec_env(self.env_name, self.num_actors, **self.env_config)
            self.env_info = self.vec_env.get_env_info()
        else:
            self.vec_env = config.get('vec_env', None)

        self.ppo_device = config.get('device', 'cuda:0')
        self.value_size = self.env_info.get('value_size',1)
        self.observation_space = self.env_info['observation_space']
        self.weight_decay = config.get('weight_decay', 0.0)
        self.use_action_masks = config.get('use_action_masks', False)
        self.is_train = config.get('is_train', True)

        self.central_value_config = self.config.get('central_value_config', None)
        self.has_central_value = self.central_value_config is not None
        self.truncate_grads = self.config.get('truncate_grads', False)

        if self.has_central_value:
            self.state_space = self.env_info.get('state_space', None)
            if isinstance(self.state_space,gym.spaces.Dict):
                self.state_shape = {}
                for k,v in self.state_space.spaces.items():
                    self.state_shape[k] = v.shape
            else:
                self.state_shape = self.state_space.shape

        self.self_play_config = self.config.get('self_play_config', None)
        self.has_self_play_config = self.self_play_config is not None

        self.self_play = config.get('self_play', False)
        self.save_freq = config.get('save_frequency', 0)
        self.save_best_after = config.get('save_best_after', 100)
        self.print_stats = config.get('print_stats', True)
        self.rnn_states = None
        self.name = base_name

        self.ppo = config.get('ppo', True)
        self.max_epochs = self.config.get('max_epochs', 1e6)

        self.is_adaptive_lr = config['lr_schedule'] == 'adaptive'
        self.linear_lr = config['lr_schedule'] == 'linear'
        self.schedule_type = config.get('schedule_type', 'legacy')
        if self.is_adaptive_lr:
            self.kl_threshold = config['kl_threshold']
            self.scheduler = schedulers.AdaptiveScheduler(self.kl_threshold)
        elif self.linear_lr:
            self.scheduler = schedulers.LinearScheduler(float(config['learning_rate']), 
                max_steps=self.max_epochs, 
                apply_to_entropy=config.get('schedule_entropy', False),
                start_entropy_coef=config.get('entropy_coef'))
        else:
            self.scheduler = schedulers.IdentityScheduler()

        self.e_clip = config['e_clip']
        self.clip_value = config['clip_value']
        self.network = config['network']
        self.rewards_shaper = config['reward_shaper']
        self.num_agents = self.env_info.get('agents', 1)
        self.horizon_length = config['horizon_length']
        self.seq_len = self.config.get('seq_length', 4)
        self.bptt_len = self.config.get('bptt_length', self.seq_len)
        self.normalize_advantage = config['normalize_advantage']
        self.normalize_rms_advantage = config.get('normalize_rms_advantage', False)
        self.normalize_input = self.config['normalize_input']
        self.normalize_value = self.config.get('normalize_value', False)
        self.truncate_grads = self.config.get('truncate_grads', False)
        self.has_phasic_policy_gradients = False

        if isinstance(self.observation_space, gym.spaces.Dict):
            self.obs_shape = {}
            for k,v in self.observation_space.spaces.items():
                self.obs_shape[k] = v.shape
        else:
            self.obs_shape = self.observation_space.shape
 
        self.critic_coef = config['critic_coef']
        self.grad_norm = config['grad_norm']
        self.gamma = self.config['gamma']
        self.tau = self.config['tau']

        self.games_to_track = self.config.get('games_to_track', 100)
        print('current training device:', self.ppo_device)
        self.game_rewards = torch_ext.AverageMeter(self.value_size, self.games_to_track).to(self.ppo_device)
        self.game_lengths = torch_ext.AverageMeter(1, self.games_to_track).to(self.ppo_device)
        self.obs = None
        self.games_num = self.config['minibatch_size'] // self.seq_len # it is used only for current rnn implementation
        self.batch_size = self.horizon_length * self.num_actors * self.num_agents
        self.batch_size_envs = self.horizon_length * self.num_actors
        assert(('minibatch_size_per_env' in self.config) or ('minibatch_size' in self.config))
        self.minibatch_size_per_env = self.config.get('minibatch_size_per_env', 0)
        self.minibatch_size = self.config.get('minibatch_size', self.num_actors * self.minibatch_size_per_env)
        self.mini_epochs_num = self.config['mini_epochs']
        self.num_minibatches = self.batch_size // self.minibatch_size
        assert(self.batch_size % self.minibatch_size == 0)

        self.mixed_precision = self.config.get('mixed_precision', False)
        self.scaler = torch.cuda.amp.GradScaler(enabled=self.mixed_precision)

        self.last_lr = self.config['learning_rate']
        self.frame = 0
        self.update_time = 0
        self.mean_rewards = self.last_mean_rewards = -100500
        self.play_time = 0
        self.epoch_num = 0
        self.curr_frames = 0
        # allows us to specify a folder where all experiments will reside
        self.train_dir = config.get('train_dir', 'runs')

        # a folder inside of train_dir containing everything related to a particular experiment
        self.experiment_dir = os.path.join(self.train_dir, self.experiment_name)

        # folders inside <train_dir>/<experiment_dir> for a specific purpose
        self.nn_dir = os.path.join(self.experiment_dir, 'nn')
        self.summaries_dir = os.path.join(self.experiment_dir, 'summaries')

        os.makedirs(self.train_dir, exist_ok=True)
        os.makedirs(self.experiment_dir, exist_ok=True)
        os.makedirs(self.nn_dir, exist_ok=True)
        os.makedirs(self.summaries_dir, exist_ok=True)

        self.entropy_coef = self.config['entropy_coef']

        if self.rank == 0:
            writer = SummaryWriter(self.summaries_dir)
            if self.population_based_training:
                self.writer = IntervalSummaryWriter(writer, self.config)
            else:
                self.writer = writer
        else:
            self.writer = None

        self.value_bootstrap = self.config.get('value_bootstrap')
        self.use_smooth_clamp = self.config.get('use_smooth_clamp', False)

        if self.use_smooth_clamp:
            self.actor_loss_func = common_losses.smoothed_actor_loss
        else:
            self.actor_loss_func = common_losses.actor_loss

        if self.normalize_advantage and self.normalize_rms_advantage:
            momentum = self.config.get('adv_rms_momentum', 0.5) #'0.25'
            self.advantage_mean_std = MovingMeanStd((1,), momentum=momentum).to(self.ppo_device)

        self.is_tensor_obses = False

        self.last_rnn_indices = None
        self.last_state_indices = None

        #self_play
        if self.has_self_play_config:
            print('Initializing SelfPlay Manager')
            self.self_play_manager = SelfPlayManager(self.self_play_config, self.writer)

        # features
        self.algo_observer = config['features']['observer']

        self.soft_aug = config['features'].get('soft_augmentation', None)
        self.has_soft_aug = self.soft_aug is not None
        # soft augmentation not yet supported
        assert not self.has_soft_aug

    def trancate_gradients_and_step(self):
        if self.multi_gpu:
<<<<<<< HEAD
            self.optimizer.synchronize()
=======
            # batch allreduce ops: see https://github.com/entity-neural-network/incubator/pull/220
            all_grads_list = []
            for param in self.model.parameters():
                if param.grad is not None:
                    all_grads_list.append(param.grad.view(-1))
            all_grads = torch.cat(all_grads_list)
            dist.all_reduce(all_grads, op=dist.ReduceOp.SUM)
            offset = 0
            for param in self.model.parameters():
                if param.grad is not None:
                    param.grad.data.copy_(
                        all_grads[offset : offset + param.numel()].view_as(param.grad.data) / self.rank_size
                    )
                    offset += param.numel()
>>>>>>> 758ac4fc

        if self.truncate_grads:
            self.scaler.unscale_(self.optimizer)
            nn.utils.clip_grad_norm_(self.model.parameters(), self.grad_norm)

        self.scaler.step(self.optimizer)
        self.scaler.update()

    def load_networks(self, params):
        builder = model_builder.ModelBuilder()
        self.config['network'] = builder.load(params)
        has_central_value_net = self.config.get('central_value_config') is not  None
        if has_central_value_net:
            print('Adding Central Value Network')
            if 'model' not in params['config']['central_value_config']:
                params['config']['central_value_config']['model'] = {'name': 'central_value'}
            network = builder.load(params['config']['central_value_config'])
            self.config['central_value_config']['network'] = network

    def write_stats(self, total_time, epoch_num, step_time, play_time, update_time, a_losses, c_losses, entropies, kls, last_lr, lr_mul, frame, scaled_time, scaled_play_time, curr_frames):
        # do we need scaled time?
        self.diagnostics.send_info(self.writer)
        self.writer.add_scalar('performance/step_inference_rl_update_fps', curr_frames / scaled_time, frame)
        self.writer.add_scalar('performance/step_inference_fps', curr_frames / scaled_play_time, frame)
        self.writer.add_scalar('performance/step_fps', curr_frames / step_time, frame)
        self.writer.add_scalar('performance/rl_update_time', update_time, frame)
        self.writer.add_scalar('performance/step_inference_time', play_time, frame)
        self.writer.add_scalar('performance/step_time', step_time, frame)
        self.writer.add_scalar('losses/a_loss', torch_ext.mean_list(a_losses).item(), frame)
        self.writer.add_scalar('losses/c_loss', torch_ext.mean_list(c_losses).item(), frame)

        self.writer.add_scalar('losses/entropy', torch_ext.mean_list(entropies).item(), frame)
        self.writer.add_scalar('info/last_lr', last_lr * lr_mul, frame)
        self.writer.add_scalar('info/lr_mul', lr_mul, frame)
        self.writer.add_scalar('info/e_clip', self.e_clip * lr_mul, frame)
        self.writer.add_scalar('info/kl', torch_ext.mean_list(kls).item(), frame)
        self.writer.add_scalar('info/epochs', epoch_num, frame)
        self.algo_observer.after_print_stats(frame, epoch_num, total_time)

    def set_eval(self):
        self.model.eval()
        if self.normalize_rms_advantage:
            self.advantage_mean_std.eval()

    def set_train(self):
        self.model.train()
        if self.normalize_rms_advantage:
            self.advantage_mean_std.train()

    def update_lr(self, lr):
        if self.multi_gpu:
            lr_tensor = torch.tensor([lr], device=self.device)
            dist.broadcast(lr_tensor, 0)
            lr = lr_tensor.item()

        for param_group in self.optimizer.param_groups:
            param_group['lr'] = lr
        
        #if self.has_central_value:
        #    self.central_value_net.update_lr(lr)

    def get_action_values(self, obs):
        processed_obs = self._preproc_obs(obs['obs'])
        self.model.eval()
        input_dict = {
            'is_train': False,
            'prev_actions': None, 
            'obs' : processed_obs,
            'rnn_states' : self.rnn_states
        }

        with torch.no_grad():
            res_dict = self.model(input_dict)
            if self.has_central_value:
                states = obs['states']
                input_dict = {
                    'is_train': False,
                    'states' : states,
                }
                value = self.get_central_value(input_dict)
                res_dict['values'] = value
        return res_dict

    def get_values(self, obs):
        with torch.no_grad():
            if self.has_central_value:
                states = obs['states']
                self.central_value_net.eval()
                input_dict = {
                    'is_train': False,
                    'states' : states,
                    'actions' : None,
                    'is_done': self.dones,
                }
                value = self.get_central_value(input_dict)
            else:
                self.model.eval()
                processed_obs = self._preproc_obs(obs['obs'])
                input_dict = {
                    'is_train': False,
                    'prev_actions': None, 
                    'obs' : processed_obs,
                    'rnn_states' : self.rnn_states
                }
                result = self.model(input_dict)
                value = result['values']
            return value

    @property
    def device(self):
        return self.ppo_device

    def reset_envs(self):
        self.obs = self.env_reset()

    def init_tensors(self):
        batch_size = self.num_agents * self.num_actors
        algo_info = {
            'num_actors' : self.num_actors,
            'horizon_length' : self.horizon_length,
            'has_central_value' : self.has_central_value,
            'use_action_masks' : self.use_action_masks
        }
        self.experience_buffer = ExperienceBuffer(self.env_info, algo_info, self.ppo_device)

        val_shape = (self.horizon_length, batch_size, self.value_size)
        current_rewards_shape = (batch_size, self.value_size)
        self.current_rewards = torch.zeros(current_rewards_shape, dtype=torch.float32, device=self.ppo_device)
        self.current_lengths = torch.zeros(batch_size, dtype=torch.long, device=self.ppo_device)
        self.dones = torch.ones((batch_size,), dtype=torch.uint8, device=self.ppo_device)

        if self.is_rnn:
            self.rnn_states = self.model.get_default_rnn_state()
            self.rnn_states = [s.to(self.ppo_device) for s in self.rnn_states]

            total_agents = self.num_agents * self.num_actors
            num_seqs = self.horizon_length // self.seq_len
            assert((self.horizon_length * total_agents // self.num_minibatches) % self.seq_len == 0)
            self.mb_rnn_states = [torch.zeros((num_seqs, s.size()[0], total_agents, s.size()[2]), dtype = torch.float32, device=self.ppo_device) for s in self.rnn_states]

    def init_rnn_from_model(self, model):
        self.is_rnn = self.model.is_rnn()

    def cast_obs(self, obs):
        if isinstance(obs, torch.Tensor):
            self.is_tensor_obses = True
        elif isinstance(obs, np.ndarray):
            assert(obs.dtype != np.int8)
            if obs.dtype == np.uint8:
                obs = torch.ByteTensor(obs).to(self.ppo_device)
            else:
                obs = torch.FloatTensor(obs).to(self.ppo_device)
        return obs

    def obs_to_tensors(self, obs):
        obs_is_dict = isinstance(obs, dict)
        if obs_is_dict:
            upd_obs = {}
            for key, value in obs.items():
                upd_obs[key] = self._obs_to_tensors_internal(value)
        else:
            upd_obs = self.cast_obs(obs)
        if not obs_is_dict or 'obs' not in obs:    
            upd_obs = {'obs' : upd_obs}
        return upd_obs

    def _obs_to_tensors_internal(self, obs):
        if isinstance(obs, dict):
            upd_obs = {}
            for key, value in obs.items():
                upd_obs[key] = self._obs_to_tensors_internal(value)
        else:
            upd_obs = self.cast_obs(obs)
        return upd_obs

    def preprocess_actions(self, actions):
        if not self.is_tensor_obses:
            actions = actions.cpu().numpy()
        return actions

    def env_step(self, actions):
        actions = self.preprocess_actions(actions)
        obs, rewards, dones, infos = self.vec_env.step(actions)

        if self.is_tensor_obses:
            if self.value_size == 1:
                rewards = rewards.unsqueeze(1)
            return self.obs_to_tensors(obs), rewards.to(self.ppo_device), dones.to(self.ppo_device), infos
        else:
            if self.value_size == 1:
                rewards = np.expand_dims(rewards, axis=1)
            return self.obs_to_tensors(obs), torch.from_numpy(rewards).to(self.ppo_device).float(), torch.from_numpy(dones).to(self.ppo_device), infos

    def env_reset(self):
        obs = self.vec_env.reset()
        obs = self.obs_to_tensors(obs)
        return obs

    def discount_values(self, fdones, last_extrinsic_values, mb_fdones, mb_extrinsic_values, mb_rewards):
        lastgaelam = 0
        mb_advs = torch.zeros_like(mb_rewards)

        for t in reversed(range(self.horizon_length)):
            if t == self.horizon_length - 1:
                nextnonterminal = 1.0 - fdones
                nextvalues = last_extrinsic_values
            else:
                nextnonterminal = 1.0 - mb_fdones[t+1]
                nextvalues = mb_extrinsic_values[t+1]
            nextnonterminal = nextnonterminal.unsqueeze(1)

            delta = mb_rewards[t] + self.gamma * nextvalues * nextnonterminal - mb_extrinsic_values[t]
            mb_advs[t] = lastgaelam = delta + self.gamma * self.tau * nextnonterminal * lastgaelam

        return mb_advs

    def discount_values_masks(self, fdones, last_extrinsic_values, mb_fdones, mb_extrinsic_values, mb_rewards, mb_masks):
        lastgaelam = 0
        mb_advs = torch.zeros_like(mb_rewards)
        for t in reversed(range(self.horizon_length)):
            if t == self.horizon_length - 1:
                nextnonterminal = 1.0 - fdones
                nextvalues = last_extrinsic_values
            else:
                nextnonterminal = 1.0 - mb_fdones[t+1]
                nextvalues = mb_extrinsic_values[t+1]
            nextnonterminal = nextnonterminal.unsqueeze(1)
            masks_t = mb_masks[t].unsqueeze(1)
            delta = (mb_rewards[t] + self.gamma * nextvalues * nextnonterminal  - mb_extrinsic_values[t])
            mb_advs[t] = lastgaelam = (delta + self.gamma * self.tau * nextnonterminal * lastgaelam) * masks_t

        return mb_advs

    def clear_stats(self):
        batch_size = self.num_agents * self.num_actors
        self.game_rewards.clear()
        self.game_lengths.clear()
        self.mean_rewards = self.last_mean_rewards = -100500
        self.algo_observer.after_clear_stats()

    def update_epoch(self):
        pass

    def train(self):
        pass

    def prepare_dataset(self, batch_dict):
        pass

    def train_epoch(self):
        self.vec_env.set_train_info(self.frame, self)

    def train_actor_critic(self, obs_dict, opt_step=True):
        pass

    def calc_gradients(self):
        pass

    def get_central_value(self, obs_dict):
        return self.central_value_net.get_value(obs_dict)

    def train_central_value(self):
        return self.central_value_net.train_net()

    def get_full_state_weights(self):
        state = self.get_weights()
        state['epoch'] = self.epoch_num
        state['optimizer'] = self.optimizer.state_dict()
        if self.has_central_value:
            state['assymetric_vf_nets'] = self.central_value_net.state_dict()
        state['frame'] = self.frame

        # This is actually the best reward ever achieved. last_mean_rewards is perhaps not the best variable name
        # We save it to the checkpoint to prevent overriding the "best ever" checkpoint upon experiment restart
        state['last_mean_rewards'] = self.last_mean_rewards

        if self.vec_env is not None:
            env_state = self.vec_env.get_env_state()
            state['env_state'] = env_state

        return state

    def set_full_state_weights(self, weights):
        self.set_weights(weights)
        self.epoch_num = weights['epoch']
        if self.has_central_value:
            self.central_value_net.load_state_dict(weights['assymetric_vf_nets'])
        self.optimizer.load_state_dict(weights['optimizer'])
        self.frame = weights.get('frame', 0)
        self.last_mean_rewards = weights.get('last_mean_rewards', -100500)

        env_state = weights.get('env_state', None)

        if self.vec_env is not None:
            self.vec_env.set_env_state(env_state)

    def get_weights(self):
        state = self.get_stats_weights()
        state['model'] = self.model.state_dict()
        return state

    def get_stats_weights(self, model_stats=False):
        state = {}
        if self.mixed_precision:
            state['scaler'] = self.scaler.state_dict()
        if self.has_central_value:
            state['central_val_stats'] = self.central_value_net.get_stats_weights(model_stats)
        if model_stats:
            if self.normalize_input:
                state['running_mean_std'] = self.model.running_mean_std.state_dict()
            if self.normalize_value:
                state['reward_mean_std'] = self.model.value_mean_std.state_dict()

        return state

    def set_stats_weights(self, weights):
        if self.normalize_rms_advantage:
            self.advantage_mean_std.load_state_dic(weights['advantage_mean_std'])
        if self.normalize_input and 'running_mean_std' in weights:
            self.model.running_mean_std.load_state_dict(weights['running_mean_std'])
        if self.normalize_value and 'normalize_value' in weights:
            self.model.value_mean_std.load_state_dict(weights['reward_mean_std'])
        if self.mixed_precision and 'scaler' in weights:
            self.scaler.load_state_dict(weights['scaler'])

    def set_weights(self, weights):
        self.model.load_state_dict(weights['model'])
        self.set_stats_weights(weights)

    def _preproc_obs(self, obs_batch):
        if type(obs_batch) is dict:
            obs_batch = copy.copy(obs_batch)
            for k,v in obs_batch.items():
                if v.dtype == torch.uint8:
                    obs_batch[k] = v.float() / 255.0
                else:
                    obs_batch[k] = v
        else:
            if obs_batch.dtype == torch.uint8:
                obs_batch = obs_batch.float() / 255.0
        return obs_batch

    def play_steps(self):
        update_list = self.update_list

        step_time = 0.0

        for n in range(self.horizon_length):
            if self.use_action_masks:
                masks = self.vec_env.get_action_masks()
                res_dict = self.get_masked_action_values(self.obs, masks)
            else:
                res_dict = self.get_action_values(self.obs)
            self.experience_buffer.update_data('obses', n, self.obs['obs'])
            self.experience_buffer.update_data('dones', n, self.dones)

            for k in update_list:
                self.experience_buffer.update_data(k, n, res_dict[k]) 
            if self.has_central_value:
                self.experience_buffer.update_data('states', n, self.obs['states'])

            step_time_start = time.time()
            self.obs, rewards, self.dones, infos = self.env_step(res_dict['actions'])
            step_time_end = time.time()

            step_time += (step_time_end - step_time_start)

            shaped_rewards = self.rewards_shaper(rewards)
            if self.value_bootstrap and 'time_outs' in infos:
                shaped_rewards += self.gamma * res_dict['values'] * self.cast_obs(infos['time_outs']).unsqueeze(1).float()

            self.experience_buffer.update_data('rewards', n, shaped_rewards)

            self.current_rewards += rewards
            self.current_lengths += 1
            all_done_indices = self.dones.nonzero(as_tuple=False)
            env_done_indices = self.dones.view(self.num_actors, self.num_agents).all(dim=1).nonzero(as_tuple=False)

            self.game_rewards.update(self.current_rewards[env_done_indices])
            self.game_lengths.update(self.current_lengths[env_done_indices])
            self.algo_observer.process_infos(infos, env_done_indices)

            not_dones = 1.0 - self.dones.float()

            self.current_rewards = self.current_rewards * not_dones.unsqueeze(1)
            self.current_lengths = self.current_lengths * not_dones

        last_values = self.get_values(self.obs)

        fdones = self.dones.float()
        mb_fdones = self.experience_buffer.tensor_dict['dones'].float()
        mb_values = self.experience_buffer.tensor_dict['values']
        mb_rewards = self.experience_buffer.tensor_dict['rewards']
        mb_advs = self.discount_values(fdones, last_values, mb_fdones, mb_values, mb_rewards)
        mb_returns = mb_advs + mb_values

        batch_dict = self.experience_buffer.get_transformed_list(swap_and_flatten01, self.tensor_list)
        batch_dict['returns'] = swap_and_flatten01(mb_returns)
        batch_dict['played_frames'] = self.batch_size
        batch_dict['step_time'] = step_time

        return batch_dict

    def play_steps_rnn(self):
        update_list = self.update_list
        mb_rnn_states = self.mb_rnn_states
        step_time = 0.0

        for n in range(self.horizon_length):
            if n % self.seq_len == 0:
                for s, mb_s in zip(self.rnn_states, mb_rnn_states):
                    mb_s[n // self.seq_len,:,:,:] = s

            if self.has_central_value:
                self.central_value_net.pre_step_rnn(n)

            if self.use_action_masks:
                masks = self.vec_env.get_action_masks()
                res_dict = self.get_masked_action_values(self.obs, masks)
            else:
                res_dict = self.get_action_values(self.obs)
            self.rnn_states = res_dict['rnn_states']
            self.experience_buffer.update_data('obses', n, self.obs['obs'])
            self.experience_buffer.update_data('dones', n, self.dones.byte())

            for k in update_list:
                self.experience_buffer.update_data(k, n, res_dict[k])
            if self.has_central_value:
                self.experience_buffer.update_data('states', n, self.obs['states'])

            step_time_start = time.time()
            self.obs, rewards, self.dones, infos = self.env_step(res_dict['actions'])
            step_time_end = time.time()

            step_time += (step_time_end - step_time_start)

            shaped_rewards = self.rewards_shaper(rewards)

            if self.value_bootstrap and 'time_outs' in infos:
                shaped_rewards += self.gamma * res_dict['values'] * self.cast_obs(infos['time_outs']).unsqueeze(1).float()

            self.experience_buffer.update_data('rewards', n, shaped_rewards)

            self.current_rewards += rewards
            self.current_lengths += 1
            all_done_indices = self.dones.nonzero(as_tuple=False)
            env_done_indices = self.dones.view(self.num_actors, self.num_agents).all(dim=1).nonzero(as_tuple=False)

            if len(all_done_indices) > 0:
                for s in self.rnn_states:
                    s[:, all_done_indices, :] = s[:, all_done_indices, :] * 0.0
                if self.has_central_value:
                    self.central_value_net.post_step_rnn(all_done_indices)

            self.game_rewards.update(self.current_rewards[env_done_indices])
            self.game_lengths.update(self.current_lengths[env_done_indices])
            self.algo_observer.process_infos(infos, env_done_indices)

            not_dones = 1.0 - self.dones.float()

            self.current_rewards = self.current_rewards * not_dones.unsqueeze(1)
            self.current_lengths = self.current_lengths * not_dones

        last_values = self.get_values(self.obs)

        fdones = self.dones.float()
        mb_fdones = self.experience_buffer.tensor_dict['dones'].float()

        mb_values = self.experience_buffer.tensor_dict['values']
        mb_rewards = self.experience_buffer.tensor_dict['rewards']
        mb_advs = self.discount_values(fdones, last_values, mb_fdones, mb_values, mb_rewards)
        mb_returns = mb_advs + mb_values
        batch_dict = self.experience_buffer.get_transformed_list(swap_and_flatten01, self.tensor_list)
        batch_dict['returns'] = swap_and_flatten01(mb_returns)
        batch_dict['played_frames'] = self.batch_size
        states = []
        for mb_s in mb_rnn_states:
            t_size = mb_s.size()[0] * mb_s.size()[2]
            h_size = mb_s.size()[3]
            states.append(mb_s.permute(1,2,0,3).reshape(-1,t_size, h_size))
        batch_dict['rnn_states'] = states
        batch_dict['step_time'] = step_time

        return batch_dict


class DiscreteA2CBase(A2CBase):
    def __init__(self, base_name, params):
        A2CBase.__init__(self, base_name, params)
        batch_size = self.num_agents * self.num_actors
        action_space = self.env_info['action_space']
        if type(action_space) is gym.spaces.Discrete:
            self.actions_shape = (self.horizon_length, batch_size)
            self.actions_num = action_space.n
            self.is_multi_discrete = False
        if type(action_space) is gym.spaces.Tuple:
            self.actions_shape = (self.horizon_length, batch_size, len(action_space)) 
            self.actions_num = [action.n for action in action_space]
            self.is_multi_discrete = True
        self.is_discrete = True

    def init_tensors(self):
        A2CBase.init_tensors(self)
        self.update_list = ['actions', 'neglogpacs', 'values']
        if self.use_action_masks:
            self.update_list += ['action_masks']
        self.tensor_list = self.update_list + ['obses', 'states', 'dones']

    def train_epoch(self):
        super().train_epoch()

        self.set_eval()
        play_time_start = time.time()

        with torch.no_grad():
            if self.is_rnn:
                batch_dict = self.play_steps_rnn()
            else:
                batch_dict = self.play_steps()

        self.set_train()

        play_time_end = time.time()
        update_time_start = time.time()
        rnn_masks = batch_dict.get('rnn_masks', None)

        self.curr_frames = batch_dict.pop('played_frames')
        self.prepare_dataset(batch_dict)
        self.algo_observer.after_steps()

        a_losses = []
        c_losses = []
        entropies = []
        kls = []
        if self.has_central_value:
            self.train_central_value()

        for mini_ep in range(0, self.mini_epochs_num):
            ep_kls = []
            for i in range(len(self.dataset)):
                a_loss, c_loss, entropy, kl, last_lr, lr_mul = self.train_actor_critic(self.dataset[i])
                a_losses.append(a_loss)
                c_losses.append(c_loss)
                ep_kls.append(kl)
                entropies.append(entropy)

            av_kls = torch_ext.mean_list(ep_kls)
            if self.multi_gpu:
                dist.all_reduce(av_kls, op=dist.ReduceOp.SUM)
                av_kls /= self.rank_size

            self.last_lr, self.entropy_coef = self.scheduler.update(self.last_lr, self.entropy_coef, self.epoch_num, 0, av_kls.item())
            self.update_lr(self.last_lr)
            kls.append(av_kls)
            self.diagnostics.mini_epoch(self, mini_ep)
            if self.normalize_input:
                self.model.running_mean_std.eval() # don't need to update statstics more than one miniepoch

        update_time_end = time.time()
        play_time = play_time_end - play_time_start
        update_time = update_time_end - update_time_start
        total_time = update_time_end - play_time_start

        return batch_dict['step_time'], play_time, update_time, total_time, a_losses, c_losses, entropies, kls, last_lr, lr_mul

    def prepare_dataset(self, batch_dict):
        rnn_masks = batch_dict.get('rnn_masks', None)

        returns = batch_dict['returns']
        values = batch_dict['values']
        actions = batch_dict['actions']
        neglogpacs = batch_dict['neglogpacs']
        dones = batch_dict['dones']
        rnn_states = batch_dict.get('rnn_states', None)
        advantages = returns - values

        obses = batch_dict['obses']
        if self.normalize_value:
            self.value_mean_std.train()
            values = self.value_mean_std(values)
            returns = self.value_mean_std(returns)
            self.value_mean_std.eval()

        advantages = torch.sum(advantages, axis=1)

        if self.normalize_advantage:
            if self.is_rnn:
                if self.normalize_rms_advantage:
                    advantages = self.advantage_mean_std(advantages, mask=rnn_masks)
                else:
                    advantages = torch_ext.normalization_with_masks(advantages, rnn_masks)
            else:
                if self.normalize_rms_advantage:
                    advantages = self.advantage_mean_std(advantages)
                else:
                    advantages = (advantages - advantages.mean()) / (advantages.std() + 1e-8)

        dataset_dict = {}
        dataset_dict['old_values'] = values
        dataset_dict['old_logp_actions'] = neglogpacs
        dataset_dict['advantages'] = advantages
        dataset_dict['returns'] = returns
        dataset_dict['actions'] = actions
        dataset_dict['obs'] = obses
        dataset_dict['dones'] = dones
        dataset_dict['rnn_states'] = rnn_states
        dataset_dict['rnn_masks'] = rnn_masks

        if self.use_action_masks:
            dataset_dict['action_masks'] = batch_dict['action_masks']

        self.dataset.update_values_dict(dataset_dict)

        if self.has_central_value:
            dataset_dict = {}
            dataset_dict['old_values'] = values
            dataset_dict['advantages'] = advantages
            dataset_dict['returns'] = returns
            dataset_dict['actions'] = actions
            dataset_dict['dones'] = dones
            dataset_dict['obs'] = batch_dict['states'] 
            dataset_dict['rnn_masks'] = rnn_masks
            self.central_value_net.update_dataset(dataset_dict)

    def train(self):
        self.init_tensors()
        self.mean_rewards = self.last_mean_rewards = -100500
        start_time = time.time()
        total_time = 0
        rep_count = 0
        # self.frame = 0  # loading from checkpoint
        self.obs = self.env_reset()

        if self.multi_gpu:
            torch.cuda.set_device(self.rank)
            print("====================broadcasting parameters")
            model_params = [self.model.state_dict()]
            dist.broadcast_object_list(model_params, 0)
            self.model.load_state_dict(model_params[0])

        while True:
            epoch_num = self.update_epoch()
            step_time, play_time, update_time, sum_time, a_losses, c_losses, entropies, kls, last_lr, lr_mul = self.train_epoch()

            # cleaning memory to optimize space
            self.dataset.update_values_dict(None)
            total_time += sum_time
            curr_frames = self.curr_frames * self.rank_size if self.multi_gpu else self.curr_frames
            self.frame += curr_frames
            should_exit = False

            if self.rank == 0:
                self.diagnostics.epoch(self, current_epoch=epoch_num)
                scaled_time = self.num_agents * sum_time
                scaled_play_time = self.num_agents * play_time

                frame = self.frame // self.num_agents

                if self.print_stats:
                    step_time = max(step_time, 1e-6)
                    fps_step = curr_frames / step_time
                    fps_step_inference = curr_frames / scaled_play_time
                    fps_total = curr_frames / scaled_time
                    print(f'fps step: {fps_step:.0f} fps step and policy inference: {fps_step_inference:.0f} fps total: {fps_total:.0f} epoch: {epoch_num}/{self.max_epochs}')

                self.write_stats(total_time, epoch_num, step_time, play_time, update_time, a_losses, c_losses, entropies, kls, last_lr, lr_mul, frame, scaled_time, scaled_play_time, curr_frames)

                self.algo_observer.after_print_stats(frame, epoch_num, total_time)

                if self.game_rewards.current_size > 0:
                    mean_rewards = self.game_rewards.get_mean()
                    mean_lengths = self.game_lengths.get_mean()
                    self.mean_rewards = mean_rewards[0]

                    for i in range(self.value_size):
                        rewards_name = 'rewards' if i == 0 else 'rewards{0}'.format(i)
                        self.writer.add_scalar(rewards_name + '/step'.format(i), mean_rewards[i], frame)
                        self.writer.add_scalar(rewards_name + '/iter'.format(i), mean_rewards[i], epoch_num)
                        self.writer.add_scalar(rewards_name + '/time'.format(i), mean_rewards[i], total_time)

                    self.writer.add_scalar('episode_lengths/step', mean_lengths, frame)
                    self.writer.add_scalar('episode_lengths/iter', mean_lengths, epoch_num)
                    self.writer.add_scalar('episode_lengths/time', mean_lengths, total_time)

                    if self.has_self_play_config:
                        self.self_play_manager.update(self)

                    # removed equal signs (i.e. "rew=") from the checkpoint name since it messes with hydra CLI parsing
                    checkpoint_name = self.config['name'] + '_ep_' + str(epoch_num) + '_rew_' + str(mean_rewards[0])

                    if self.save_freq > 0:
                        if (epoch_num % self.save_freq == 0) and (mean_rewards <= self.last_mean_rewards):
                            self.save(os.path.join(self.nn_dir, 'last_' + checkpoint_name))

                    if mean_rewards[0] > self.last_mean_rewards and epoch_num >= self.save_best_after:
                        print('saving next best rewards: ', mean_rewards)
                        self.last_mean_rewards = mean_rewards[0]
                        self.save(os.path.join(self.nn_dir, self.config['name']))

                        if 'score_to_win' in self.config:
                            if self.last_mean_rewards > self.config['score_to_win']:
                                print('Network won!')
                                self.save(os.path.join(self.nn_dir, checkpoint_name))
                                should_exit = True

                if epoch_num >= self.max_epochs:
                    if self.game_rewards.current_size == 0:
                        print('WARNING: Max epochs reached before any env terminated at least once')
                        mean_rewards = -np.inf

                    self.save(os.path.join(self.nn_dir,
                                               'last_' + self.config['name'] + 'ep' + str(epoch_num) + 'rew' + str(
                                                   mean_rewards)))
                    print('MAX EPOCHS NUM!')
                    should_exit = True
                update_time = 0

            if self.multi_gpu:
                should_exit_t = torch.tensor(should_exit, device=self.device).float()
                dist.broadcast(should_exit_t, 0)
                should_exit = should_exit_t.bool().item()
            if should_exit:
                return self.last_mean_rewards, epoch_num


class ContinuousA2CBase(A2CBase):
    def __init__(self, base_name, params):
        A2CBase.__init__(self, base_name, params)
        self.is_discrete = False
        action_space = self.env_info['action_space']
        self.actions_num = action_space.shape[0]
        self.bounds_loss_coef = self.config.get('bounds_loss_coef', None)

        self.clip_actions = self.config.get('clip_actions', True)

        # todo introduce device instead of cuda()
        self.actions_low = torch.from_numpy(action_space.low.copy()).float().to(self.ppo_device)
        self.actions_high = torch.from_numpy(action_space.high.copy()).float().to(self.ppo_device)
   
    def preprocess_actions(self, actions):
        if self.clip_actions:
            clamped_actions = torch.clamp(actions, -1.0, 1.0)
            rescaled_actions = rescale_actions(self.actions_low, self.actions_high, clamped_actions)
        else:
            rescaled_actions = actions

        if not self.is_tensor_obses:
            rescaled_actions = rescaled_actions.cpu().numpy()

        return rescaled_actions

    def init_tensors(self):
        A2CBase.init_tensors(self)
        self.update_list = ['actions', 'neglogpacs', 'values', 'mus', 'sigmas']
        self.tensor_list = self.update_list + ['obses', 'states', 'dones']

    def train_epoch(self):
        super().train_epoch()

        self.set_eval()
        play_time_start = time.time()
        with torch.no_grad():
            if self.is_rnn:
                batch_dict = self.play_steps_rnn()
            else:
                batch_dict = self.play_steps()

        play_time_end = time.time()
        update_time_start = time.time()
        rnn_masks = batch_dict.get('rnn_masks', None)

        self.set_train()
        self.curr_frames = batch_dict.pop('played_frames')
        self.prepare_dataset(batch_dict)
        self.algo_observer.after_steps()
        if self.has_central_value:
            self.train_central_value()

        a_losses = []
        c_losses = []
        b_losses = []
        entropies = []
        kls = []

        for mini_ep in range(0, self.mini_epochs_num):
            ep_kls = []
            for i in range(len(self.dataset)):
                a_loss, c_loss, entropy, kl, last_lr, lr_mul, cmu, csigma, b_loss = self.train_actor_critic(self.dataset[i])
                a_losses.append(a_loss)
                c_losses.append(c_loss)
                ep_kls.append(kl)
                entropies.append(entropy)
                if self.bounds_loss_coef is not None:
                    b_losses.append(b_loss)

                self.dataset.update_mu_sigma(cmu, csigma)
                if self.schedule_type == 'legacy':
                    av_kls = kl
                    if self.multi_gpu:
                        dist.all_reduce(kl, op=dist.ReduceOp.SUM)
                        av_kls /= self.rank_size
                    self.last_lr, self.entropy_coef = self.scheduler.update(self.last_lr, self.entropy_coef, self.epoch_num, 0, av_kls.item())
                    self.update_lr(self.last_lr)

            av_kls = torch_ext.mean_list(ep_kls)
            if self.multi_gpu:
                dist.all_reduce(av_kls, op=dist.ReduceOp.SUM)
                av_kls /= self.rank_size
            if self.schedule_type == 'standard':
                self.last_lr, self.entropy_coef = self.scheduler.update(self.last_lr, self.entropy_coef, self.epoch_num, 0, av_kls.item())
                self.update_lr(self.last_lr)

            kls.append(av_kls)
            self.diagnostics.mini_epoch(self, mini_ep)
            if self.normalize_input:
                self.model.running_mean_std.eval() # don't need to update statstics more than one miniepoch

        update_time_end = time.time()
        play_time = play_time_end - play_time_start
        update_time = update_time_end - update_time_start
        total_time = update_time_end - play_time_start

        return batch_dict['step_time'], play_time, update_time, total_time, a_losses, c_losses, b_losses, entropies, kls, last_lr, lr_mul

    def prepare_dataset(self, batch_dict):
        obses = batch_dict['obses']
        returns = batch_dict['returns']
        dones = batch_dict['dones']
        values = batch_dict['values']
        actions = batch_dict['actions']
        neglogpacs = batch_dict['neglogpacs']
        mus = batch_dict['mus']
        sigmas = batch_dict['sigmas']
        rnn_states = batch_dict.get('rnn_states', None)
        rnn_masks = batch_dict.get('rnn_masks', None)

        advantages = returns - values

        if self.normalize_value:
            self.value_mean_std.train()
            values = self.value_mean_std(values)
            returns = self.value_mean_std(returns)
            self.value_mean_std.eval()

        advantages = torch.sum(advantages, axis=1)

        if self.normalize_advantage:
            if self.is_rnn:
                if self.normalize_rms_advantage:
                    advantages = self.advantage_mean_std(advantages, mask=rnn_masks)
                else:
                    advantages = torch_ext.normalization_with_masks(advantages, rnn_masks)
            else:
                if self.normalize_rms_advantage:
                    advantages = self.advantage_mean_std(advantages)
                else:
                    advantages = (advantages - advantages.mean()) / (advantages.std() + 1e-8)

        dataset_dict = {}
        dataset_dict['old_values'] = values
        dataset_dict['old_logp_actions'] = neglogpacs
        dataset_dict['advantages'] = advantages
        dataset_dict['returns'] = returns
        dataset_dict['actions'] = actions
        dataset_dict['obs'] = obses
        dataset_dict['dones'] = dones
        dataset_dict['rnn_states'] = rnn_states
        dataset_dict['rnn_masks'] = rnn_masks
        dataset_dict['mu'] = mus
        dataset_dict['sigma'] = sigmas

        self.dataset.update_values_dict(dataset_dict)

        if self.has_central_value:
            dataset_dict = {}
            dataset_dict['old_values'] = values
            dataset_dict['advantages'] = advantages
            dataset_dict['returns'] = returns
            dataset_dict['actions'] = actions
            dataset_dict['obs'] = batch_dict['states']
            dataset_dict['dones'] = dones
            dataset_dict['rnn_masks'] = rnn_masks
            self.central_value_net.update_dataset(dataset_dict)

    def train(self):
        self.init_tensors()
        self.last_mean_rewards = -100500
        start_time = time.time()
        total_time = 0
        rep_count = 0
        self.obs = self.env_reset()
        self.curr_frames = self.batch_size_envs

        if self.multi_gpu:
            print("====================broadcasting parameters")
            model_params = [self.model.state_dict()]
            dist.broadcast_object_list(model_params, 0)
            self.model.load_state_dict(model_params[0])

        while True:
            epoch_num = self.update_epoch()
            step_time, play_time, update_time, sum_time, a_losses, c_losses, b_losses, entropies, kls, last_lr, lr_mul = self.train_epoch()
            total_time += sum_time
            frame = self.frame // self.num_agents

            # cleaning memory to optimize space
            self.dataset.update_values_dict(None)
            should_exit = False

            if self.rank == 0:
                self.diagnostics.epoch(self, current_epoch=epoch_num)
                # do we need scaled_time?
                scaled_time = self.num_agents * sum_time
                scaled_play_time = self.num_agents * play_time
                curr_frames = self.curr_frames * self.rank_size if self.multi_gpu else self.curr_frames
                self.frame += curr_frames

                if self.print_stats:
                    step_time = max(step_time, 1e-6)
                    fps_step = curr_frames / step_time
                    fps_step_inference = curr_frames / scaled_play_time
                    fps_total = curr_frames / scaled_time
                    print(f'fps step: {fps_step:.0f} fps step and policy inference: {fps_step_inference:.0f} fps total: {fps_total:.0f} epoch: {epoch_num}/{self.max_epochs}')

                self.write_stats(total_time, epoch_num, step_time, play_time, update_time, a_losses, c_losses, entropies, kls, last_lr, lr_mul, frame, scaled_time, scaled_play_time, curr_frames)
                if len(b_losses) > 0:
                    self.writer.add_scalar('losses/bounds_loss', torch_ext.mean_list(b_losses).item(), frame)

                if self.has_soft_aug:
                    self.writer.add_scalar('losses/aug_loss', np.mean(aug_losses), frame)

                if self.game_rewards.current_size > 0:
                    mean_rewards = self.game_rewards.get_mean()
                    mean_lengths = self.game_lengths.get_mean()
                    self.mean_rewards = mean_rewards[0]

                    for i in range(self.value_size):
                        rewards_name = 'rewards' if i == 0 else 'rewards{0}'.format(i)
                        self.writer.add_scalar(rewards_name + '/step'.format(i), mean_rewards[i], frame)
                        self.writer.add_scalar(rewards_name + '/iter'.format(i), mean_rewards[i], epoch_num)
                        self.writer.add_scalar(rewards_name + '/time'.format(i), mean_rewards[i], total_time)

                    self.writer.add_scalar('episode_lengths/step', mean_lengths, frame)
                    self.writer.add_scalar('episode_lengths/iter', mean_lengths, epoch_num)
                    self.writer.add_scalar('episode_lengths/time', mean_lengths, total_time)

                    if self.has_self_play_config:
                        self.self_play_manager.update(self)

                    checkpoint_name = self.config['name'] + '_ep_' + str(epoch_num) + '_rew_' + str(mean_rewards[0])

                    if self.save_freq > 0:
                        if (epoch_num % self.save_freq == 0) and (mean_rewards[0] <= self.last_mean_rewards):
                            self.save(os.path.join(self.nn_dir, 'last_' + checkpoint_name))

                    if mean_rewards[0] > self.last_mean_rewards and epoch_num >= self.save_best_after:
                        print('saving next best rewards: ', mean_rewards)
                        self.last_mean_rewards = mean_rewards[0]
                        self.save(os.path.join(self.nn_dir, self.config['name']))

                        if 'score_to_win' in self.config:
                            if self.last_mean_rewards > self.config['score_to_win']:
                                print('Network won!')
                                self.save(os.path.join(self.nn_dir, checkpoint_name))
                                should_exit = True

                if epoch_num >= self.max_epochs:
                    if self.game_rewards.current_size == 0:
                        print('WARNING: Max epochs reached before any env terminated at least once')
                        mean_rewards = -np.inf
                    self.save(os.path.join(self.nn_dir, 'last_' + self.config['name'] + 'ep' + str(epoch_num) + 'rew' + str(mean_rewards)))
                    print('MAX EPOCHS NUM!')
                    should_exit = True

                update_time = 0

            if self.multi_gpu:
                should_exit_t = torch.tensor(should_exit, device=self.device).float()
                dist.broadcast(should_exit_t, 0)
                should_exit = should_exit_t.float().item()
            if should_exit:
                return self.last_mean_rewards, epoch_num

            if should_exit:
                return self.last_mean_rewards, epoch_num<|MERGE_RESOLUTION|>--- conflicted
+++ resolved
@@ -259,9 +259,6 @@
 
     def trancate_gradients_and_step(self):
         if self.multi_gpu:
-<<<<<<< HEAD
-            self.optimizer.synchronize()
-=======
             # batch allreduce ops: see https://github.com/entity-neural-network/incubator/pull/220
             all_grads_list = []
             for param in self.model.parameters():
@@ -276,7 +273,6 @@
                         all_grads[offset : offset + param.numel()].view_as(param.grad.data) / self.rank_size
                     )
                     offset += param.numel()
->>>>>>> 758ac4fc
 
         if self.truncate_grads:
             self.scaler.unscale_(self.optimizer)
