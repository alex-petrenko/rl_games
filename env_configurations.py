--- conflicted
+++ resolved
@@ -6,6 +6,17 @@
 
 FLEX_PATH = '/home/viktor/Documents/rl/FlexRobotics'
 
+
+class HCRewardEnv(gym.RewardWrapper):
+    def __init__(self, env):
+        gym.RewardWrapper.__init__(self, env)
+
+    def reward(self, reward):
+        if reward == -100:
+            return -20
+        if np.abs(reward) < 0.01:
+            return -0.1
+        return reward
 
 class HCObsEnv(gym.ObservationWrapper):
     def __init__(self, env):
@@ -172,7 +183,7 @@
         'VECENV_TYPE' : 'RAY'
     },
     'BipedalWalkerHardcore-v2' : {
-        'ENV_CREATOR' : lambda : wrappers.FrameStack(HCObsEnv(gym.make('BipedalWalkerHardcore-v2')), 2, True),
+        'ENV_CREATOR' : lambda : wrappers.FrameStack(HCRewardEnv(gym.make('BipedalWalkerHardcore-v2')), 1, True),
         'VECENV_TYPE' : 'RAY'
     },
     'QuadruppedWalk-v1' : {
@@ -187,13 +198,8 @@
         'ENV_CREATOR' : lambda : create_flex(FLEX_PATH + '/demo/gym/cfg/humanoid.yaml'),
         'VECENV_TYPE' : 'ISAAC'
     },
-<<<<<<< HEAD
-    'FlexHumanoid_Hard' : {
+    'FlexHumanoidHard' : {
         'ENV_CREATOR' : lambda : create_flex(FLEX_PATH + '/demo/gym/cfg/humanoid_hard.yaml'),
-=======
-    'FlexHumanoidHard' : {
-        'ENV_CREATOR' : lambda : create_flex('/home/viktor/Documents/rl/FlexRobotics/demo/gym/cfg/humanoid_hard.yaml'),
->>>>>>> 9a93c391
         'VECENV_TYPE' : 'ISAAC'
     },
 }
