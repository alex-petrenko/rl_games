import networks
import models
import tr_helpers



"""
LR_SCHEDULE: 'ADAPTIVE', 'EXP_DECAY', 'LINEAR_DECAY', 'NONE'
"""


halfcheetah_config_v2 = {
    'NETWORK' : models.ModelA2CContinuousLogStd(networks.default_a2c_network_separated_logstd),
    'REWARD_SHAPER' : tr_helpers.DefaultRewardsShaper(scale_value = 1.0 / 10.0),
    'NORMALIZE_ADVANTAGE' : True,
    'GAMMA' : 0.99,
    'TAU' : 0.9,
    'LEARNING_RATE' : 1e-4,
    'NAME' : 'robo1',
    'SCORE_TO_WIN' : 2700,
    'GRAD_NORM' : 0.5,
    'ENTROPY_COEF' : 0.000,
    'TRUNCATE_GRADS' : True,
    'ENV_NAME' : 'RoboschoolHalfCheetah-v1',
    'PPO' : True,
    'E_CLIP' : 0.2,
    'CLIP_VALUE' : True,
    'NUM_ACTORS' : 16,
    'STEPS_NUM' : 256,
    'MINIBATCH_SIZE' : 1024,
    'MINI_EPOCHS' : 4,
    'CRITIC_COEF' : 1,
    'LR_SCHEDULE' : 'ADAPTIVE',
    'LR_THRESHOLD' : 0.02,
    'NORMALIZE_INPUT' : True,
    'SEQ_LEN' : 16,
    'MAX_EPOCHS' : 10000
    }

roboschoolant_config = {
    'NETWORK' : models.ModelA2CContinuous(networks.simple_a2c_network_separated),
    'REWARD_SHAPER' : tr_helpers.DefaultRewardsShaper(scale_value = 1.0 / 10.0),
    'NORMALIZE_ADVANTAGE' : True,
    'GAMMA' : 0.99,
    'TAU' : 0.9,
    'LEARNING_RATE' : 2.5*1e-4,
    'NAME' : 'robo1',
    'SCORE_TO_WIN' : 1800,
    'GRAD_NORM' : 0.5,
    'ENTROPY_COEF' : 0.000,
    'TRUNCATE_GRADS' : True,
    'ENV_NAME' : 'RoboschoolAnt-v1',
    'PPO' : True,
    'E_CLIP' : 0.2,
    'NUM_ACTORS' : 16,
    'STEPS_NUM' : 256,
    'MINIBATCH_SIZE' : 1024,
    'MINI_EPOCHS' : 4,
    'CRITIC_COEF' : 1,
    'CLIP_VALUE' : True,
    'LR_SCHEDULE' : 'ADAPTIVE',
    'LR_THRESHOLD' : 0.02,
    'NORMALIZE_INPUT' : False,
    'SEQ_LEN' : 16
}


roboschoolhumanoid_config = {
    'NETWORK' : models.ModelA2CContinuous(networks.default_a2c_network_separated),
    'REWARD_SHAPER' : tr_helpers.DefaultRewardsShaper(scale_value = 1.0 / 10.0),
    'NORMALIZE_ADVANTAGE' : True,
    'GAMMA' : 0.99,
    'TAU' : 0.9,
    'LEARNING_RATE' : 1e-4,
    'NAME' : 'robo1',
    'SCORE_TO_WIN' : 5000,
    'GRAD_NORM' : 0.5,
    'ENTROPY_COEF' : 0.000,
    'TRUNCATE_GRADS' : True,
    'ENV_NAME' : 'RoboschoolHumanoid-v1',
    'PPO' : True,
    'E_CLIP' : 0.2,
    'NUM_ACTORS' : 16,
    'STEPS_NUM' : 256,
    'MINIBATCH_SIZE' : 1024,
    'MINI_EPOCHS' : 10,
    'CRITIC_COEF' : 1,
    'CLIP_VALUE' : True,
    'NORMALIZE_INPUT' : False,
    'LR_SCHEDULE' : 'ADAPTIVE',
    'LR_THRESHOLD' : 0.04,
    'SEQ_LEN' : 8
}

roboschoolhumanoid_lstm_config = {
    'NETWORK' : models.LSTMModelA2CContinuous(networks.default_a2c_lstm_network_separated),
    'REWARD_SHAPER' : tr_helpers.DefaultRewardsShaper(scale_value = 1.0 / 10.0),
    'NORMALIZE_ADVANTAGE' : True,
    'GAMMA' : 0.99,
    'TAU' : 0.9,
    'LEARNING_RATE' : 1e-4,
    'NAME' : 'robo1',
    'SCORE_TO_WIN' : 5000,
    'GRAD_NORM' : 0.5,
    'ENTROPY_COEF' : 0.000,
    'TRUNCATE_GRADS' : True,
    'ENV_NAME' : 'RoboschoolHumanoid-v1',
    'PPO' : True,
    'E_CLIP' : 0.2,
    'NUM_ACTORS' : 16,
    'STEPS_NUM' : 128,
    'MINIBATCH_SIZE' : 512,
    'MINI_EPOCHS' : 4,
    'CRITIC_COEF' : 1,
    'CLIP_VALUE' : True,
    'LR_SCHEDULE' : 'NONE',
    'NORMALIZE_INPUT' : True,
    'SEQ_LEN' : 8,
}

flagrun_lstm_config = {
    'NETWORK' : models.ModelA2CContinuous(networks.default_a2c_network_separated),
    'REWARD_SHAPER' : tr_helpers.DefaultRewardsShaper(scale_value = 1.0 / 100.0),
    'NORMALIZE_ADVANTAGE' : True,
    'GAMMA' : 0.99,
    'TAU' : 0.9,
    'LEARNING_RATE' : 1e-4,
    'NAME' : 'robo1',
    'SCORE_TO_WIN' : 5000,
    'GRAD_NORM' : 0.5,
    'ENTROPY_COEF' : 0.000,
    'TRUNCATE_GRADS' : True,
    'ENV_NAME' : 'RoboschoolHumanoidFlagrun-v1',
    'PPO' : True,
    'E_CLIP' : 0.2,
    'NUM_ACTORS' : 16,
    'STEPS_NUM' : 512,
    'MINIBATCH_SIZE' : 1024 * 2,
    'MINI_EPOCHS' : 4,
    'CRITIC_COEF' : 1,
    'CLIP_VALUE' : True,
    'LR_SCHEDULE' : 'NONE',
    'NORMALIZE_INPUT' : True,
    'SEQ_LEN' : 16
}

carracing_config = {
    'NETWORK' : models.ModelA2CContinuous(networks.simple_a2c_network),
    'REWARD_SHAPER' : tr_helpers.DefaultRewardsShaper(scale_value = 1.0 / 100.0),
    'NORMALIZE_ADVANTAGE' : True,
    'GAMMA' : 0.99,
    'TAU' : 0.9,
    'LEARNING_RATE' : 2.5*1e-4,
    'NAME' : 'robo1',
    'SCORE_TO_WIN' : 5000,
    'GRAD_NORM' : 0.5,
    'ENTROPY_COEF' : 0.000,
    'TRUNCATE_GRADS' : True,
    'ENV_NAME' : 'CarRacing-v0',
    'PPO' : True,
    'E_CLIP' : 0.2,
    'NUM_ACTORS' : 16,
    'STEPS_NUM' : 1024,
    'MINIBATCH_SIZE' : 2048,
    'MINI_EPOCHS' : 8,
    'CRITIC_COEF' : 1,
    'CLIP_VALUE' : True,
    'LR_SCHEDULE' : 'NONE'
}


quadrupped_config = {
    'NETWORK' : models.ModelA2CContinuous(networks.simple_a2c_network),
    'REWARD_SHAPER' : tr_helpers.DefaultRewardsShaper(scale_value = 1.0 / 100.0),
    'NORMALIZE_ADVANTAGE' : True,
    'GAMMA' : 0.99,
    'TAU' : 0.9,
    'LEARNING_RATE' : 1e-4,
    'NAME' : 'robo2',
    'SCORE_TO_WIN' : 450000,
    'GRAD_NORM' : 0.5,
    'ENTROPY_COEF' : 0.000,
    'TRUNCATE_GRADS' : True,
    'ENV_NAME' : 'QuadruppedWalk-v1',
    'PPO' : True,
    'E_CLIP' : 0.2,
    'NUM_ACTORS' : 16,
    'STEPS_NUM' : 256,
    'MINIBATCH_SIZE' : 1024,
    'MINI_EPOCHS' : 4,
    'CRITIC_COEF' : 1,
    'CLIP_VALUE' : True,
    'LR_SCHEDULE' : 'NONE',
    'NORMALIZE_INPUT' : False,
    'SEQ_LEN' : 16
}


quadrupped_lstm_config = {
    'NETWORK' : models.LSTMModelA2CContinuous(networks.default_a2c_lstm_network),
    'REWARD_SHAPER' : tr_helpers.DefaultRewardsShaper(scale_value = 1.0 / 100.0),
    'NORMALIZE_ADVANTAGE' : True,
    'GAMMA' : 0.99,
    'TAU' : 0.9,
    'LEARNING_RATE' : 1e-4,
    'NAME' : 'robo2',
    'SCORE_TO_WIN' : 450000,
    'GRAD_NORM' : 0.5,
    'ENTROPY_COEF' : 0.000,
    'TRUNCATE_GRADS' : True,
    'ENV_NAME' : 'QuadruppedWalk-v1',
    'PPO' : True,
    'E_CLIP' : 0.2,
    'NUM_ACTORS' : 16,
    'STEPS_NUM' : 256,
    'MINIBATCH_SIZE' : 1024,
    'MINI_EPOCHS' : 4,
    'CRITIC_COEF' : 1,
    'CLIP_VALUE' : True,
    'LR_SCHEDULE' : 'NONE',
    'NORMALIZE_INPUT' : False,
    'SEQ_LEN' : 8
}

bipedalwalker_config = {
    'NETWORK' : models.ModelA2CContinuous(networks.simple_a2c_network_separated),
    'REWARD_SHAPER' : tr_helpers.DefaultRewardsShaper(scale_value = 1.0 / 10.0),
    'NORMALIZE_ADVANTAGE' : True,
    'GAMMA' : 0.99,
    'TAU' : 0.9,
    'LEARNING_RATE' : 1e-4,
    'NAME' : 'robo1',
    'SCORE_TO_WIN' : 300,
    'GRAD_NORM' : 0.5,
    'ENTROPY_COEF' : 0.000,
    'TRUNCATE_GRADS' : True,
    'ENV_NAME' : 'BipedalWalker-v2',
    'PPO' : True,
    'E_CLIP' : 0.2,
    'CLIP_VALUE' : True,
    'NUM_ACTORS' : 16,
    'STEPS_NUM' : 16,
    'MINIBATCH_SIZE' : 64,
    'MINI_EPOCHS' : 4,
    'CRITIC_COEF' : 1,
    'LR_SCHEDULE' : 'NONE',
    'MAX_EPOCHS' : 10000,
    'LR_THRESHOLD' : 0.01,
    'NORMALIZE_INPUT' : True,
    'SEQ_LEN' : 16
}

bipedalwalker_lstm_config = {
    'NETWORK' : models.LSTMModelA2CContinuous(networks.default_a2c_lstm_network_separated),
    'REWARD_SHAPER' : tr_helpers.DefaultRewardsShaper(scale_value = 1.0 / 10.0),
    'NORMALIZE_ADVANTAGE' : True,
    'GAMMA' : 0.99,
    'TAU' : 0.9,
    'LEARNING_RATE' : 1e-4,
    'NAME' : 'robo1',
    'SCORE_TO_WIN' : 320,
    'GRAD_NORM' : 0.5,
    'ENTROPY_COEF' : -0.000,
    'TRUNCATE_GRADS' : True,
    'ENV_NAME' : 'BipedalWalker-v2',
    'PPO' : True,
    'E_CLIP' : 0.2,
    'CLIP_VALUE' : True,
    'NUM_ACTORS' : 16,
    'STEPS_NUM' : 128,
    'MINIBATCH_SIZE' : 512,
    'MINI_EPOCHS' : 4,
    'CRITIC_COEF' : 1,
    'LR_SCHEDULE' : 'ADAPTIVE',
    'LR_THRESHOLD' : 0.08,
    'NORMALIZE_INPUT' : True,
    'SEQ_LEN' : 8
}

bipedalwalkerhardcore__config = {
    'NETWORK' : models.ModelA2CContinuousLogStd(networks.default_a2c_network_separated_logstd),
    'REWARD_SHAPER' : tr_helpers.DefaultRewardsShaper(scale_value = 1.0 / 10.0),
    'NORMALIZE_ADVANTAGE' : True,
    'GAMMA' : 0.99,
    'TAU' : 0.95,
    'LEARNING_RATE' : 1e-4,
    'NAME' : 'robo1',
    'SCORE_TO_WIN' : 320,
    'GRAD_NORM' : 0.5,
    'ENTROPY_COEF' : 0.000,
    'TRUNCATE_GRADS' : True,
    'ENV_NAME' : 'BipedalWalkerHardcore-v2',
    'PPO' : True,
    'E_CLIP' : 0.1,
    'CLIP_VALUE' : True,
    'NUM_ACTORS' : 24,
    'STEPS_NUM' : 128,
    'MINIBATCH_SIZE' : 1024,
    'MINI_EPOCHS' : 10,
    'CRITIC_COEF' : 1,
    'LR_SCHEDULE' : 'ADAPTIVE',
    'LR_THRESHOLD' : 0.01,
    'NORMALIZE_INPUT' : False,
    'SEQ_LEN' : 8
}

pendulum_lstm_config = {
    'NETWORK' : models.LSTMModelA2CContinuous(networks.simple_a2c_lstm_network_separated),
    'REWARD_SHAPER' : tr_helpers.DefaultRewardsShaper(scale_value = 1.0 / 100.0),
    'NORMALIZE_ADVANTAGE' : True,
    'GAMMA' : 0.99,
    'TAU' : 0.9,
    'LEARNING_RATE' : 2.5e-5,
    'NAME' : 'robo1',
    'SCORE_TO_WIN' : 0,
    'GRAD_NORM' : 0.5,
    'ENTROPY_COEF' : 0.00,
    'TRUNCATE_GRADS' : True,
    'ENV_NAME' : 'Pendulum-v0',
    'PPO' : True,
    'E_CLIP' : 0.2,
    'NUM_ACTORS' : 16,
    'STEPS_NUM' : 64,
    'MINIBATCH_SIZE' : 256,
    'MINI_EPOCHS' : 4,
    'CRITIC_COEF' : 1,
    'CLIP_VALUE' : True,
    'LR_SCHEDULE' : 'NONE',
    'LR_THRESHOLD' : 0.75,
    'NORMALIZE_INPUT' : False
}


bipedalwalkerhardcore_config = {
    'NETWORK' : models.ModelA2CContinuous(networks.simple_a2c_network_separated),
    'REWARD_SHAPER' : tr_helpers.DefaultRewardsShaper(scale_value = 1.0 / 10.0),
    'NORMALIZE_ADVANTAGE' : True,
    'GAMMA' : 0.99,
    'TAU' : 0.9,
    'LEARNING_RATE' : 1e-4,
    'NAME' : 'robo1',
    'SCORE_TO_WIN' : 300,
    'GRAD_NORM' : 0.5,
    'ENTROPY_COEF' : 0.000,
    'TRUNCATE_GRADS' : True,
    'ENV_NAME' : 'BipedalWalkerHardcore-v2',
    'PPO' : True,
    'E_CLIP' : 0.2,
    'CLIP_VALUE' : True,
    'NUM_ACTORS' : 16,
    'STEPS_NUM' : 256,
    'MINIBATCH_SIZE' : 1024,
    'MINI_EPOCHS' : 4,
    'CRITIC_COEF' : 1,
    'LR_SCHEDULE' : 'NONE',
    'LR_THRESHOLD' : 0.008,
    'NORMALIZE_INPUT' : True
}

loonar_config = {
    'NETWORK' : models.ModelA2CContinuous(networks.default_a2c_network),
    'REWARD_SHAPER' : tr_helpers.DefaultRewardsShaper(scale_value = 1.0 / 10.0),
    'NORMALIZE_ADVANTAGE' : True,
    'GAMMA' : 0.99,
    'TAU' : 0.9,
    'LEARNING_RATE' : 1e-4,
    'NAME' : 'robo1',
    'SCORE_TO_WIN' : 5000,
    'GRAD_NORM' : 0.5,
    'ENTROPY_COEF' : 0.000,
    'TRUNCATE_GRADS' : True,
    'ENV_NAME' : 'LunarLanderContinuous-v2',
    'PPO' : True,
    'E_CLIP' : 0.2,
    'NUM_ACTORS' : 8,
    'STEPS_NUM' : 128,
    'MINIBATCH_SIZE' : 256,
    'MINI_EPOCHS' : 4,
    'CRITIC_COEF' : 1,
    'CLIP_VALUE' : False,
    'LR_SCHEDULE' : 'NONE'
}

mountain_car_cont_config = {
    'NETWORK' : models.ModelA2CContinuous(networks.simple_a2c_network),
    'REWARD_SHAPER' : tr_helpers.DefaultRewardsShaper(),
    'NORMALIZE_ADVANTAGE' : True,
    'GAMMA' : 0.99,
    'TAU' : 0.9,
    'LEARNING_RATE' : 1e-4,
    'NAME' : 'robo1',
    'SCORE_TO_WIN' : 5000,
    'GRAD_NORM' : 0.5,
    'ENTROPY_COEF' : 0.001,
    'TRUNCATE_GRADS' : True,
    'ENV_NAME' : 'MountainCarContinuous-v0',
    'PPO' : True,
    'E_CLIP' : 0.2,
    'NUM_ACTORS' : 16,
    'STEPS_NUM' : 64,
    'MINIBATCH_SIZE' : 256,
    'MINI_EPOCHS' : 4,
    'CRITIC_COEF' : 1,
    'CLIP_VALUE' : True,
    'LR_SCHEDULE' : 'NONE'
}

pendulum_config = {
    'NETWORK' : models.ModelA2CContinuous(networks.simple_a2c_network),
    'REWARD_SHAPER' : tr_helpers.DefaultRewardsShaper(scale_value = 1.0 / 100.0),
    'NORMALIZE_ADVANTAGE' : True,
    'GAMMA' : 0.99,
    'TAU' : 0.9,
    'LEARNING_RATE' : 1e-4,
    'NAME' : 'robo1',
    'SCORE_TO_WIN' : 0,
    'GRAD_NORM' : 0.5,
    'ENTROPY_COEF' : 0.00,
    'TRUNCATE_GRADS' : True,
    'ENV_NAME' : 'Pendulum-v0',
    'PPO' : True,
    'E_CLIP' : 0.2,
    'NUM_ACTORS' : 16,
    'STEPS_NUM' : 64,
    'MINIBATCH_SIZE' : 256,
    'MINI_EPOCHS' : 4,
    'CRITIC_COEF' : 1,
    'CLIP_VALUE' : True,
    'LR_SCHEDULE' : 'NONE',
    'LR_THRESHOLD' : 0.75,
    'NORMALIZE_INPUT' : False
}

mountain_car_config = {
    'NETWORK' : models.ModelA2C(networks.simple_a2c_network),
    'REWARD_SHAPER' : tr_helpers.DefaultRewardsShaper(),
    'NORMALIZE_ADVANTAGE' : True,
    'GAMMA' : 0.99,
    'TAU' : 0.9,
    'LEARNING_RATE' : 1e-4,
    'NAME' : 'robo1',
    'SCORE_TO_WIN' : 5000,
    'GRAD_NORM' : 0.5,
    'ENTROPY_COEF' : 0.01,
    'TRUNCATE_GRADS' : True,
    'ENV_NAME' : 'MountainCar-v0',
    'PPO' : True,
    'E_CLIP' : 0.2,
    'NUM_ACTORS' : 16,
    'STEPS_NUM' : 16,
    'MINIBATCH_SIZE' : 64,
    'MINI_EPOCHS' : 4,
    'CRITIC_COEF' : 1,
    'CLIP_VALUE' : True,
    'LR_SCHEDULE' : 'NONE'
}

cartpole_config = {
    'NETWORK' : models.ModelA2C(networks.simple_a2c_network),
    'REWARD_SHAPER' : tr_helpers.DefaultRewardsShaper(),
    'NORMALIZE_ADVANTAGE' : True,
    'GAMMA' : 0.99,
    'TAU' : 0.9,
    'LEARNING_RATE' : 1e-4,
    'NAME' : 'robo1',
    'SCORE_TO_WIN' : 5000,
    'GRAD_NORM' : 0.5,
    'ENTROPY_COEF' : 0.01,
    'TRUNCATE_GRADS' : True,
    'ENV_NAME' : 'CartPole-v1',
    'PPO' : True,
    'E_CLIP' : 0.2,
    'NUM_ACTORS' : 16,
    'STEPS_NUM' : 16,
    'MINIBATCH_SIZE' : 64,
    'MINI_EPOCHS' : 4,
    'CRITIC_COEF' : 1,
    'CLIP_VALUE' : True,
    'LR_SCHEDULE' : 'NONE'
}

car_config = {
    'NETWORK' : models.ModelA2CContinuous(networks.atari_a2c_network),
    'REWARD_SHAPER' : tr_helpers.DefaultRewardsShaper(),
    'NORMALIZE_ADVANTAGE' : True,
    'GAMMA' : 0.99,
    'TAU' : 0.9,
    'LEARNING_RATE' : 1e-3,
    'NAME' : 'robo1',
    'SCORE_TO_WIN' : 5000,
    'EPISODES_TO_LOG' : 20, 
    'LIVES_REWARD' : 5,
    'GRAD_NORM' : 0.5,
    'ENTROPY_COEF' : 0.000,
    'TRUNCATE_GRADS' : True,
    'ENV_NAME' : 'MountainCarContinuous-v0',
    'PPO' : True,
    'E_CLIP' : 0.2,
    'NUM_ACTORS' : 8,
    'STEPS_NUM' : 256,
    'MINIBATCH_SIZE' : 1024,
    'MINI_EPOCHS' : 4,
    'CRITIC_COEF' : 1.0,
    'CLIP_VALUE' : True,
    'LR_SCHEDULE' : 'NONE'
}

atari_pong_config = {
    'GAMMA' : 0.99,
    'TAU' : 0.9,
    'NETWORK' : models.ModelA2C(networks.atari_a2c_network),
    'REWARD_SHAPER' : tr_helpers.DefaultRewardsShaper(),
    'NORMALIZE_ADVANTAGE' : True,
    'LEARNING_RATE' : 1e-4,
    'NAME' : 'pong',
    'SCORE_TO_WIN' : 20,
    'GRAD_NORM' : 0.5,
    'ENTROPY_COEF' : 0.01,
    'TRUNCATE_GRADS' : True,
    'ENV_NAME' : 'PongNoFrameskip-v4',
    'PPO' : True,
    'E_CLIP' : 0.1,
    'NUM_ACTORS' : 8,
    'STEPS_NUM' : 128,
    'MINIBATCH_SIZE' : 256,
    'MINI_EPOCHS' : 3,
    'CRITIC_COEF' : 1.0,
    'CLIP_VALUE' : True,
    'LR_SCHEDULE' : 'NONE',
    'NORMALIZE_INPUT' : False,
    'SEQ_LEN' : 16
}

atari_pong_config_lstm = {
    'GAMMA' : 0.99,
    'TAU' : 0.9,
    'NETWORK' : models.LSTMModelA2C(networks.atari_a2c_network_lstm),
    'REWARD_SHAPER' : tr_helpers.DefaultRewardsShaper(),
    'NORMALIZE_ADVANTAGE' : True,
    'LEARNING_RATE' : 1e-4,
    'NAME' : 'pong',
    'SCORE_TO_WIN' : 20,
    'GRAD_NORM' : 0.5,
    'ENTROPY_COEF' : 0.01,
    'TRUNCATE_GRADS' : True,
    'ENV_NAME' : 'PongNoFrameskip-v4',
    'PPO' : True,
    'E_CLIP' : 0.1,
    'NUM_ACTORS' : 8,
    'STEPS_NUM' : 128,
    'MINIBATCH_SIZE' : 256,
    'MINI_EPOCHS' : 3,
    'CRITIC_COEF' : 1.0,
    'CLIP_VALUE' : True,
    'LR_SCHEDULE' : 'NONE',
    'NORMALIZE_INPUT' : False,
    'SEQ_LEN' : 8
}

mario_config_lstm = {
    'GAMMA' : 0.99,
    'TAU' : 0.9,
    'NETWORK' : models.LSTMModelA2C(networks.atari_a2c_network_lstm),
    'REWARD_SHAPER' : tr_helpers.DefaultRewardsShaper(scale_value = 1.0 / 100.0),
    'NORMALIZE_ADVANTAGE' : True,
    'LEARNING_RATE' : 1e-4,
    'NAME' : 'pong',
    'SCORE_TO_WIN' : 100500,
    'GRAD_NORM' : 0.5,
    'ENTROPY_COEF' : 0.005,
    'TRUNCATE_GRADS' : True,
    'ENV_NAME' : 'SuperMarioBros-v1',
    'PPO' : True,
    'E_CLIP' : 0.2,
    'NUM_ACTORS' : 8,
    'STEPS_NUM' : 128,
    'MINIBATCH_SIZE' : 256,
    'MINI_EPOCHS' : 3,
    'CRITIC_COEF' : 1.0,
    'CLIP_VALUE' : True,
    'LR_SCHEDULE' : 'NONE',
    'NORMALIZE_INPUT' : False,
    'SEQ_LEN' : 8
}

mario_random_config_lstm = {
    'GAMMA' : 0.99,
    'TAU' : 0.9,
    'NETWORK' : models.LSTMModelA2C(networks.atari_a2c_network_lstm),
    'REWARD_SHAPER' : tr_helpers.DefaultRewardsShaper(scale_value = 1.0 / 100.0),
    'NORMALIZE_ADVANTAGE' : True,
    'LEARNING_RATE' : 1e-4,
    'NAME' : 'pong',
    'SCORE_TO_WIN' : 100500,
    'GRAD_NORM' : 0.5,
    'ENTROPY_COEF' : 0.005,
    'TRUNCATE_GRADS' : True,
    'ENV_NAME' : 'SuperMarioBrosRandomStages-v1',
    'PPO' : True,
    'E_CLIP' : 0.2,
    'NUM_ACTORS' : 16,
    'STEPS_NUM' : 128,
    'MINIBATCH_SIZE' : 1024,
    'MINI_EPOCHS' : 3,
    'CRITIC_COEF' : 1.0,
    'CLIP_VALUE' : True,
    'LR_SCHEDULE' : 'NONE',
    'NORMALIZE_INPUT' : False,
    'SEQ_LEN' : 8
}


flexant_config = {
    'NETWORK' : models.ModelA2CContinuous(networks.default_small_a2c_network_separated),
    'REWARD_SHAPER' : tr_helpers.DefaultRewardsShaper(scale_value = 1.0 / 100.0),
    'NORMALIZE_ADVANTAGE' : True,
    'GAMMA' : 0.99,
    'TAU' : 0.9,
    'LEARNING_RATE' : 3e-4,
    'NAME' : 'ant',
    'SCORE_TO_WIN' : 20000,
    'GRAD_NORM' : 0.5,
    'ENTROPY_COEF' : 0.000,
    'TRUNCATE_GRADS' : True,
    'ENV_NAME' : 'FlexAnt',
    'PPO' : True,
    'E_CLIP' : 0.2,
    'NUM_ACTORS' : 400,
    'STEPS_NUM' : 24,
    'MINIBATCH_SIZE' : 400 * 16,
    'MINI_EPOCHS' : 16,
    'CRITIC_COEF' : 1,
    'CLIP_VALUE' : True,
    'LR_SCHEDULE' : 'ADAPTIVE',
    'LR_THRESHOLD' : 0.01,
    'NORMALIZE_INPUT' : False,
    'SEQ_LEN' : 16
}

flexhumanoid_config = {
    'NETWORK' : models.ModelA2CContinuous(networks.default_small_a2c_network_separated),
    'REWARD_SHAPER' : tr_helpers.DefaultRewardsShaper(scale_value = 1.0 / 10.0),
    'NORMALIZE_ADVANTAGE' : True,
    'GAMMA' : 0.99,
    'TAU' : 0.9,
    'LEARNING_RATE' : 3e-4,
    'NAME' : 'hum1',
    'SCORE_TO_WIN' : 15000,
    'GRAD_NORM' : 0.5,
    'ENTROPY_COEF' : 0.000,
    'TRUNCATE_GRADS' : True,
    'ENV_NAME' : 'FlexHumanoid',
    'PPO' : True,
    'E_CLIP' : 0.2,
    'NUM_ACTORS' : 1024,
    'STEPS_NUM' : 24,
    'MINIBATCH_SIZE' : 1024 * 16,
    'MINI_EPOCHS' : 15,
    'CRITIC_COEF' : 1,
    'CLIP_VALUE' : True,
    'LR_SCHEDULE' : 'ADAPTIVE',
    'LR_THRESHOLD' : 0.02,
    'NORMALIZE_INPUT' : False,
    'SEQ_LEN' : 16
}

flexhumanoid2_config = {
    'NETWORK' : models.ModelA2CContinuousLogStd(networks.default_a2c_network_separated_logstd),
    'REWARD_SHAPER' : tr_helpers.DefaultRewardsShaper(scale_value = 1.0 / 10.0),
    'NORMALIZE_ADVANTAGE' : True,
    'GAMMA' : 0.99,
    'TAU' : 0.95,
    'LEARNING_RATE' : 1e-4,
    'NAME' : 'hum2',
    'SCORE_TO_WIN' : 15000,
    'GRAD_NORM' : 0.5,
    'ENTROPY_COEF' : 0.000,
    'TRUNCATE_GRADS' : True,
    'ENV_NAME' : 'FlexHumanoid_Hard',
    'PPO' : True,
    'E_CLIP' : 0.2,
    'NUM_ACTORS' : 1024,
    'STEPS_NUM' : 32,
    'MINIBATCH_SIZE' : 1024 * 16,
    'MINI_EPOCHS' : 15,
    'CRITIC_COEF' : 2,
    'CLIP_VALUE' : True,
    'LR_SCHEDULE' : 'ADAPTIVE',
    'LR_THRESHOLD' : 0.01,
    'NORMALIZE_INPUT' : False,
    'SEQ_LEN' : 8
}

flexhumanoidlstm_config = {
    'NETWORK' : models.LSTMModelA2CContinuous(networks.default_a2c_lstm_network_separated),
    'REWARD_SHAPER' : tr_helpers.DefaultRewardsShaper(scale_value = 1.0 / 10.0),
    'NORMALIZE_ADVANTAGE' : True,
    'GAMMA' : 0.99,
    'TAU' : 0.9,
<<<<<<< HEAD
    'LEARNING_RATE' : 5e-5,
    'NAME' : 'robo1',
    'SCORE_TO_WIN' : 27000,
=======
    'LEARNING_RATE' : 1e-4,
    'NAME' : 'humlstm',
    'SCORE_TO_WIN' : 10000,
>>>>>>> 9a93c391
    'GRAD_NORM' : 0.5,
    'ENTROPY_COEF' : 0.000,
    'TRUNCATE_GRADS' : True,
    'ENV_NAME' : 'FlexHumanoid_Hard',
    'PPO' : True,
    'E_CLIP' : 0.1,
    'CLIP_VALUE' : True,
    'NUM_ACTORS' : 1024,
    'STEPS_NUM' : 32,
    'MINIBATCH_SIZE' : 1024 * 8,
    'MINI_EPOCHS' : 4,
    'CRITIC_COEF' : 1,
    'LR_SCHEDULE' : 'NONE',
    'LR_THRESHOLD' : 0.2,
    'NORMALIZE_INPUT' : True,
    'SEQ_LEN' : 4,
    'MAX_EPOCHS' : 10000
    }

flexhumanoidhard_config = {
    'NETWORK' : models.ModelA2CContinuousLogStd(networks.default_a2c_network_separated_logstd),
    'REWARD_SHAPER' : tr_helpers.DefaultRewardsShaper(scale_value = 1.0 / 10.0),
    'NORMALIZE_ADVANTAGE' : True,
    'GAMMA' : 0.99,
    'TAU' : 0.95,
    'LEARNING_RATE' : 1e-4,
    'NAME' : 'humhard',
    'SCORE_TO_WIN' : 15000,
    'GRAD_NORM' : 0.5,
    'ENTROPY_COEF' : 0.0,
    'TRUNCATE_GRADS' : True,
    'ENV_NAME' : 'FlexHumanoidHard',
    'PPO' : True,
    'E_CLIP' : 0.2,
    'NUM_ACTORS' : 1024,
    'STEPS_NUM' : 32,
    'MINIBATCH_SIZE' : 1024 * 16,
    'MINI_EPOCHS' : 15,
    'CRITIC_COEF' : 2,
    'CLIP_VALUE' : True,
    'LR_SCHEDULE' : 'ADAPTIVE',
    'LR_THRESHOLD' : 0.02,
    'NORMALIZE_INPUT' : True,
    'SEQ_LEN' : 8
}

flexhumanoidhardlstm_config = {
    'NETWORK' : models.LSTMModelA2CContinuous(networks.default_a2c_lstm_network_separated),
    'REWARD_SHAPER' : tr_helpers.DefaultRewardsShaper(scale_value = 1.0 / 10.0),
    'NORMALIZE_ADVANTAGE' : True,
    'GAMMA' : 0.99,
    'TAU' : 0.95,
    'LEARNING_RATE' : 1e-4,
    'NAME' : 'hum2',
    'SCORE_TO_WIN' : 15000,
    'GRAD_NORM' : 0.5,
    'ENTROPY_COEF' : 0.0,
    'TRUNCATE_GRADS' : True,
    'ENV_NAME' : 'FlexHumanoidHard',
    'PPO' : True,
    'E_CLIP' : 0.2,
    'NUM_ACTORS' : 1024,
    'STEPS_NUM' : 32,
    'MINIBATCH_SIZE' : 1024 * 8,
    'MINI_EPOCHS' : 4,
    'CRITIC_COEF' : 1,
    'CLIP_VALUE' : True,
    'LR_SCHEDULE' : 'NONE',
    'LR_THRESHOLD' : 0.02,
    'NORMALIZE_INPUT' : True,
    'SEQ_LEN' : 4
}<|MERGE_RESOLUTION|>--- conflicted
+++ resolved
@@ -697,15 +697,9 @@
     'NORMALIZE_ADVANTAGE' : True,
     'GAMMA' : 0.99,
     'TAU' : 0.9,
-<<<<<<< HEAD
-    'LEARNING_RATE' : 5e-5,
-    'NAME' : 'robo1',
-    'SCORE_TO_WIN' : 27000,
-=======
     'LEARNING_RATE' : 1e-4,
     'NAME' : 'humlstm',
     'SCORE_TO_WIN' : 10000,
->>>>>>> 9a93c391
     'GRAD_NORM' : 0.5,
     'ENTROPY_COEF' : 0.000,
     'TRUNCATE_GRADS' : True,
